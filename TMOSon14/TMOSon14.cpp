/* --------------------------------------------------------------------------- *
 * TMOSon14.cpp: implementation of the TMOSon14 class.   *
 * --------------------------------------------------------------------------- */
#include "TMOSon14.h"
// #include <fftw3.h>
//#include <opencv2/core/core.hpp>
// #include "L0minimization.h"
#include <iostream>
#include <fstream>

using namespace std;
using namespace cv;
using namespace Eigen;
/* --------------------------------------------------------------------------- *
 * Constructor se<ves for describing a technique and input parameters          *
 * --------------------------------------------------------------------------- */
/*
	pokus pallas
*/
#include <opencv2/opencv.hpp>
#include <stdlib.h>     /* srand, rand */

#include <cfloat>

#include <stdio.h>
#include <time.h>

TMOSon14::TMOSon14()
{
	SetName(L"TMOSon14");
	SetDescription(L"Art-Photography detail enhancement");

	debugFlag.SetName(L"debug");
	debugFlag.SetDescription(L"enable to store intermediate results");
	debugFlag.SetDefault(false);
	debugFlag = false;
	this->Register(debugFlag);

	/**
	 * Mu - Parameter
	 **/
	mu.SetName(L"Mu");
	mu.SetDescription(L"Represents rate Mu for detail maximization");
	mu.SetDefault(1.0);
	mu=1.0;
	mu.SetRange(0.0,1.0);
	this->Register(mu);
	/**
	 * Iteration of optimizing sigma control - Parameter
	 **/
	optim1Iteration.SetName(L"Sigma Iteration Control");
	optim1Iteration.SetDescription(L"Represents number of iteration to repeat for getting sigma map");
	optim1Iteration.SetDefault(50);
	optim1Iteration=10;
	optim1Iteration.SetRange(1, 1000);
	this->Register(optim1Iteration);
}

TMOSon14::~TMOSon14()
{
}

// https://stackoverflow.com/a/6417908
std::string remove_extension(const std::string& filename) {
    size_t lastdot = filename.find_last_of(".");
    if (lastdot == std::string::npos) return filename;
    return filename.substr(0, lastdot);
}

/* --------------------------------------------------------------------------- *
 * This overloaded function
 * -------------------------------------------------------- */
int TMOSon14::Transform()
{
	ofstream myfile;
	qpOASES::int_t height = pSrc->GetHeight();
	qpOASES::int_t width = pSrc->GetWidth();




<<<<<<< HEAD


=======
>>>>>>> 40e341f3
	/*
	 * Base matrix
	 **/
	cv::Mat r;
	cv::Mat g;
	cv::Mat b;

	r = cv::Mat::zeros(height, width, CV_32F);
	g = cv::Mat::zeros(height, width, CV_32F);
	b = cv::Mat::zeros(height, width, CV_32F);


	// Source image is stored in local parameter pSrc
	// Destination image is in pDst

	// Initialy images are in RGB format, but you can
	// convert it into other format
	pSrc->Convert(TMO_RGB);								// This is format of Y as luminance
	// pDst->Convert(TMO_Yxy);								// x, y as color information

	double* pSourceData = pSrc->GetData();				// You can work at low level data
	double* pDestinationData = pDst->GetData();			// Data are stored in form of array
											// of three doubles representing

	// get filename
	const char *dstFilename = pDst->GetFilename();
	std::string fnWoExt = remove_extension(std::string(dstFilename));

	/*
	 * Fill base matrix
	 * */
	 int j;
	for (j = 0; j < height; j++)
	{
		pSrc->ProgressBar(j, height);	// You can provide progress bar
		for (int i = 0; i < width; i++)
		{
			r.at<float>(j,i) = float(*pSourceData++);
			g.at<float>(j,i) = float(*pSourceData++);  //getting separate RGB channels
			b.at<float>(j,i) = float(*pSourceData++);
		}
	}

	pSrc->ProgressBar(j, pSrc->GetHeight());
    /*
	 * For L0 smoothing
	 * */

	std::vector<cv::Mat> array_to_merge;

    array_to_merge.push_back(b);
    array_to_merge.push_back(g);
    array_to_merge.push_back(r);

    cv::Mat originalImage;

    cv::merge(array_to_merge, originalImage);

	/*
	 * Base Decomposition
	 **/

	/*
	 * Phase 1 - Original L0 Smoothing
	 **/
	std::cout << "Base Phase1" << std::endl;
	cv::Mat basePhase1 = minimizeL0Gradient1(originalImage);
	/*
	 * Phase 2 - L0 smooting with adaptive lambda matrix
	 **/
	std::cout << "Base Phase2" << std::endl;
	cv::Mat gradientFrom1stSmoothing = getGradientMagnitude(basePhase1);
	basePhase1.release();
	cv::Mat adaptiveLambdaMatrix1 = getAdaptiveLambdaMatrix(gradientFrom1stSmoothing, height, width);
	// cv::Mat::zeros(height, width, CV_32F); //
	/*for (int j = 0; j < height; j++) {
		for (int i = 0; i < width; i++) {
			adaptiveLambdaMatrix1.at<float>(j,i) = 0.00001;
		}
	}*/

	cv::Mat basePhase2 = minimizeL0GradientSecondFaze(originalImage, adaptiveLambdaMatrix1, height, width);
	adaptiveLambdaMatrix1.release();
	gradientFrom1stSmoothing.release();
	/*
     * split basePhase2;
     **/

	cv::Mat basePhase2Chan[3];
	cv::split(basePhase2, basePhase2Chan);

    (basePhase2Chan[0]).convertTo(basePhase2Chan[0], CV_32F);
    (basePhase2Chan[1]).convertTo(basePhase2Chan[1], CV_32F);
    (basePhase2Chan[2]).convertTo(basePhase2Chan[2], CV_32F);
    /*
     * Phase 3 -- getting final base layer
     **/

    /*cv::Mat sumOfCostsBase = basePhase1Chan[2] + basePhase2Chan[1] + basePhase2Chan[0];

	cv::Mat sumOfCostsOriginal = r + g + b;
	std::cout << "Base Phase3" << std::endl;*/
	//cv::Mat sigmaMap = optimizeForSigma(height, width, sumOfCostsOriginal/255.0, sumOfCostsBase/255.0, optim1Iteration);
	/////cv::Mat sigmaMap = stochasticOptimizationForGetSigma(sumOfCostsBase/256.0, sumOfCostsOriginal, height, width, 50000);

	/*cv::Mat basePhase3R = myOwn2DFilter(r, sigmaMap, height, width);
	cv::Mat basePhase3G = myOwn2DFilter(g, sigmaMap, height, width);
	cv::Mat basePhase3B = myOwn2DFilter(b, sigmaMap, height, width);*/
	std::cout << "Base phase -- COMPLETED" << std::endl;

	cv::Mat &basePhase2R = basePhase2Chan[2];
	cv::Mat &basePhase2G = basePhase2Chan[1];
	cv::Mat &basePhase2B = basePhase2Chan[0];
	cv::Mat detailLayerR = r - basePhase2R;
	cv::Mat detailLayerG = g - basePhase2G;
	cv::Mat detailLayerB = b - basePhase2B;

	cv::Mat sumOfDetail = detailLayerR + detailLayerG + detailLayerB;
	cv::Mat sumOfBase = basePhase2R + basePhase2G + basePhase2B;

    std::vector<cv::Mat> base_channels;

    base_channels.push_back(basePhase2R);
    base_channels.push_back(basePhase2G);
    base_channels.push_back(basePhase2B);

    cv::Mat baseImage;

    cv::merge(base_channels, baseImage);
	/*
		Getting weights
	*/

    cv::Mat gradientOfBaseLayer = getGradientMagnitude(baseImage);

	// FIXME call only once and then adjust with r1 and r2
	cv::Mat r1Layer = getWeightsFromBaseLayer(gradientOfBaseLayer, height, width, 200);
	cv::Mat r2Layer = getWeightsFromBaseLayer(gradientOfBaseLayer, height, width, 500);

	if(debugFlag) {
		cv::Mat showWeight;
		cv::normalize(r1Layer, showWeight, 0, 255, cv::NORM_MINMAX, r1Layer.type());
		cv::imwrite(fnWoExt + "_Weight.png", showWeight);
	}

	std::vector<cv::Mat> detail;
	detail.push_back((detailLayerR.clone()));
	detail.push_back((detailLayerG.clone()));
	detail.push_back((detailLayerB.clone()));

	cv::normalize(sumOfDetail, sumOfDetail, 0, 1, cv::NORM_MINMAX, sumOfDetail.type());
	std::vector<cv::Mat> ST = optimizationWithOsqp(sumOfDetail, r1Layer, r2Layer, base_channels, detail);

	// some error occured
	if(ST.empty())
		return 1;

	detail.clear();
	base_channels.clear();
	sumOfDetail.release();
	sumOfBase.release();
	r1Layer.release();
	r2Layer.release();
	std::cout << "Detail maximalization -- COMPLETED" << std::endl;

	cv::Mat &s = ST[0];
	cv::Mat &t = ST[1];

	if(debugFlag) {
		cv::Mat showScale, showshifT;
		cv::normalize(s, showScale, 0, 255, cv::NORM_MINMAX, s.type());
		cv::imwrite(fnWoExt + "_Scale.png", showScale);
		cv::normalize(t, showshifT, 0, 255, cv::NORM_MINMAX, t.type());
		cv::imwrite(fnWoExt + "_shifT.png", showshifT);
	}

	// detailMaximizedLayer = (mu*s + (1-mu))*D + B + mu*t
	cv::Mat detailMaximizedLayerR = getDetailControl(basePhase2R, detailLayerR, ST[0], ST[1], mu, height, width);
	cv::Mat detailMaximizedLayerG = getDetailControl(basePhase2G, detailLayerG, ST[0], ST[1], mu, height, width);
	cv::Mat detailMaximizedLayerB = getDetailControl(basePhase2B, detailLayerB, ST[0], ST[1], mu, height, width);

	/*
	 * Function for control details enhancement of picture
	 **/
	for (int j = 0; j < height; j++)
	{
		for (int i = 0; i < width; i++)
		{
			*pDestinationData++ = ((detailMaximizedLayerR).at<float>(j,i));
			*pDestinationData++ = ((detailMaximizedLayerG).at<float>(j,i));
			*pDestinationData++ = ((detailMaximizedLayerB).at<float>(j,i));
		}
	}
	pDst->Convert(TMO_RGB);
	return 0;
}
<|MERGE_RESOLUTION|>--- conflicted
+++ resolved
@@ -1,282 +1,277 @@
-/* --------------------------------------------------------------------------- *
- * TMOSon14.cpp: implementation of the TMOSon14 class.   *
- * --------------------------------------------------------------------------- */
-#include "TMOSon14.h"
-// #include <fftw3.h>
-//#include <opencv2/core/core.hpp>
-// #include "L0minimization.h"
-#include <iostream>
-#include <fstream>
-
-using namespace std;
-using namespace cv;
-using namespace Eigen;
-/* --------------------------------------------------------------------------- *
- * Constructor se<ves for describing a technique and input parameters          *
- * --------------------------------------------------------------------------- */
-/*
-	pokus pallas
-*/
-#include <opencv2/opencv.hpp>
-#include <stdlib.h>     /* srand, rand */
-
-#include <cfloat>
-
-#include <stdio.h>
-#include <time.h>
-
-TMOSon14::TMOSon14()
-{
-	SetName(L"TMOSon14");
-	SetDescription(L"Art-Photography detail enhancement");
-
-	debugFlag.SetName(L"debug");
-	debugFlag.SetDescription(L"enable to store intermediate results");
-	debugFlag.SetDefault(false);
-	debugFlag = false;
-	this->Register(debugFlag);
-
-	/**
-	 * Mu - Parameter
-	 **/
-	mu.SetName(L"Mu");
-	mu.SetDescription(L"Represents rate Mu for detail maximization");
-	mu.SetDefault(1.0);
-	mu=1.0;
-	mu.SetRange(0.0,1.0);
-	this->Register(mu);
-	/**
-	 * Iteration of optimizing sigma control - Parameter
-	 **/
-	optim1Iteration.SetName(L"Sigma Iteration Control");
-	optim1Iteration.SetDescription(L"Represents number of iteration to repeat for getting sigma map");
-	optim1Iteration.SetDefault(50);
-	optim1Iteration=10;
-	optim1Iteration.SetRange(1, 1000);
-	this->Register(optim1Iteration);
-}
-
-TMOSon14::~TMOSon14()
-{
-}
-
-// https://stackoverflow.com/a/6417908
-std::string remove_extension(const std::string& filename) {
-    size_t lastdot = filename.find_last_of(".");
-    if (lastdot == std::string::npos) return filename;
-    return filename.substr(0, lastdot);
-}
-
-/* --------------------------------------------------------------------------- *
- * This overloaded function
- * -------------------------------------------------------- */
-int TMOSon14::Transform()
-{
-	ofstream myfile;
-	qpOASES::int_t height = pSrc->GetHeight();
-	qpOASES::int_t width = pSrc->GetWidth();
-
-
-
-
-<<<<<<< HEAD
-
-
-=======
->>>>>>> 40e341f3
-	/*
-	 * Base matrix
-	 **/
-	cv::Mat r;
-	cv::Mat g;
-	cv::Mat b;
-
-	r = cv::Mat::zeros(height, width, CV_32F);
-	g = cv::Mat::zeros(height, width, CV_32F);
-	b = cv::Mat::zeros(height, width, CV_32F);
-
-
-	// Source image is stored in local parameter pSrc
-	// Destination image is in pDst
-
-	// Initialy images are in RGB format, but you can
-	// convert it into other format
-	pSrc->Convert(TMO_RGB);								// This is format of Y as luminance
-	// pDst->Convert(TMO_Yxy);								// x, y as color information
-
-	double* pSourceData = pSrc->GetData();				// You can work at low level data
-	double* pDestinationData = pDst->GetData();			// Data are stored in form of array
-											// of three doubles representing
-
-	// get filename
-	const char *dstFilename = pDst->GetFilename();
-	std::string fnWoExt = remove_extension(std::string(dstFilename));
-
-	/*
-	 * Fill base matrix
-	 * */
-	 int j;
-	for (j = 0; j < height; j++)
-	{
-		pSrc->ProgressBar(j, height);	// You can provide progress bar
-		for (int i = 0; i < width; i++)
-		{
-			r.at<float>(j,i) = float(*pSourceData++);
-			g.at<float>(j,i) = float(*pSourceData++);  //getting separate RGB channels
-			b.at<float>(j,i) = float(*pSourceData++);
-		}
-	}
-
-	pSrc->ProgressBar(j, pSrc->GetHeight());
-    /*
-	 * For L0 smoothing
-	 * */
-
-	std::vector<cv::Mat> array_to_merge;
-
-    array_to_merge.push_back(b);
-    array_to_merge.push_back(g);
-    array_to_merge.push_back(r);
-
-    cv::Mat originalImage;
-
-    cv::merge(array_to_merge, originalImage);
-
-	/*
-	 * Base Decomposition
-	 **/
-
-	/*
-	 * Phase 1 - Original L0 Smoothing
-	 **/
-	std::cout << "Base Phase1" << std::endl;
-	cv::Mat basePhase1 = minimizeL0Gradient1(originalImage);
-	/*
-	 * Phase 2 - L0 smooting with adaptive lambda matrix
-	 **/
-	std::cout << "Base Phase2" << std::endl;
-	cv::Mat gradientFrom1stSmoothing = getGradientMagnitude(basePhase1);
-	basePhase1.release();
-	cv::Mat adaptiveLambdaMatrix1 = getAdaptiveLambdaMatrix(gradientFrom1stSmoothing, height, width);
-	// cv::Mat::zeros(height, width, CV_32F); //
-	/*for (int j = 0; j < height; j++) {
-		for (int i = 0; i < width; i++) {
-			adaptiveLambdaMatrix1.at<float>(j,i) = 0.00001;
-		}
-	}*/
-
-	cv::Mat basePhase2 = minimizeL0GradientSecondFaze(originalImage, adaptiveLambdaMatrix1, height, width);
-	adaptiveLambdaMatrix1.release();
-	gradientFrom1stSmoothing.release();
-	/*
-     * split basePhase2;
-     **/
-
-	cv::Mat basePhase2Chan[3];
-	cv::split(basePhase2, basePhase2Chan);
-
-    (basePhase2Chan[0]).convertTo(basePhase2Chan[0], CV_32F);
-    (basePhase2Chan[1]).convertTo(basePhase2Chan[1], CV_32F);
-    (basePhase2Chan[2]).convertTo(basePhase2Chan[2], CV_32F);
-    /*
-     * Phase 3 -- getting final base layer
-     **/
-
-    /*cv::Mat sumOfCostsBase = basePhase1Chan[2] + basePhase2Chan[1] + basePhase2Chan[0];
-
-	cv::Mat sumOfCostsOriginal = r + g + b;
-	std::cout << "Base Phase3" << std::endl;*/
-	//cv::Mat sigmaMap = optimizeForSigma(height, width, sumOfCostsOriginal/255.0, sumOfCostsBase/255.0, optim1Iteration);
-	/////cv::Mat sigmaMap = stochasticOptimizationForGetSigma(sumOfCostsBase/256.0, sumOfCostsOriginal, height, width, 50000);
-
-	/*cv::Mat basePhase3R = myOwn2DFilter(r, sigmaMap, height, width);
-	cv::Mat basePhase3G = myOwn2DFilter(g, sigmaMap, height, width);
-	cv::Mat basePhase3B = myOwn2DFilter(b, sigmaMap, height, width);*/
-	std::cout << "Base phase -- COMPLETED" << std::endl;
-
-	cv::Mat &basePhase2R = basePhase2Chan[2];
-	cv::Mat &basePhase2G = basePhase2Chan[1];
-	cv::Mat &basePhase2B = basePhase2Chan[0];
-	cv::Mat detailLayerR = r - basePhase2R;
-	cv::Mat detailLayerG = g - basePhase2G;
-	cv::Mat detailLayerB = b - basePhase2B;
-
-	cv::Mat sumOfDetail = detailLayerR + detailLayerG + detailLayerB;
-	cv::Mat sumOfBase = basePhase2R + basePhase2G + basePhase2B;
-
-    std::vector<cv::Mat> base_channels;
-
-    base_channels.push_back(basePhase2R);
-    base_channels.push_back(basePhase2G);
-    base_channels.push_back(basePhase2B);
-
-    cv::Mat baseImage;
-
-    cv::merge(base_channels, baseImage);
-	/*
-		Getting weights
-	*/
-
-    cv::Mat gradientOfBaseLayer = getGradientMagnitude(baseImage);
-
-	// FIXME call only once and then adjust with r1 and r2
-	cv::Mat r1Layer = getWeightsFromBaseLayer(gradientOfBaseLayer, height, width, 200);
-	cv::Mat r2Layer = getWeightsFromBaseLayer(gradientOfBaseLayer, height, width, 500);
-
-	if(debugFlag) {
-		cv::Mat showWeight;
-		cv::normalize(r1Layer, showWeight, 0, 255, cv::NORM_MINMAX, r1Layer.type());
-		cv::imwrite(fnWoExt + "_Weight.png", showWeight);
-	}
-
-	std::vector<cv::Mat> detail;
-	detail.push_back((detailLayerR.clone()));
-	detail.push_back((detailLayerG.clone()));
-	detail.push_back((detailLayerB.clone()));
-
-	cv::normalize(sumOfDetail, sumOfDetail, 0, 1, cv::NORM_MINMAX, sumOfDetail.type());
-	std::vector<cv::Mat> ST = optimizationWithOsqp(sumOfDetail, r1Layer, r2Layer, base_channels, detail);
-
-	// some error occured
-	if(ST.empty())
-		return 1;
-
-	detail.clear();
-	base_channels.clear();
-	sumOfDetail.release();
-	sumOfBase.release();
-	r1Layer.release();
-	r2Layer.release();
-	std::cout << "Detail maximalization -- COMPLETED" << std::endl;
-
-	cv::Mat &s = ST[0];
-	cv::Mat &t = ST[1];
-
-	if(debugFlag) {
-		cv::Mat showScale, showshifT;
-		cv::normalize(s, showScale, 0, 255, cv::NORM_MINMAX, s.type());
-		cv::imwrite(fnWoExt + "_Scale.png", showScale);
-		cv::normalize(t, showshifT, 0, 255, cv::NORM_MINMAX, t.type());
-		cv::imwrite(fnWoExt + "_shifT.png", showshifT);
-	}
-
-	// detailMaximizedLayer = (mu*s + (1-mu))*D + B + mu*t
-	cv::Mat detailMaximizedLayerR = getDetailControl(basePhase2R, detailLayerR, ST[0], ST[1], mu, height, width);
-	cv::Mat detailMaximizedLayerG = getDetailControl(basePhase2G, detailLayerG, ST[0], ST[1], mu, height, width);
-	cv::Mat detailMaximizedLayerB = getDetailControl(basePhase2B, detailLayerB, ST[0], ST[1], mu, height, width);
-
-	/*
-	 * Function for control details enhancement of picture
-	 **/
-	for (int j = 0; j < height; j++)
-	{
-		for (int i = 0; i < width; i++)
-		{
-			*pDestinationData++ = ((detailMaximizedLayerR).at<float>(j,i));
-			*pDestinationData++ = ((detailMaximizedLayerG).at<float>(j,i));
-			*pDestinationData++ = ((detailMaximizedLayerB).at<float>(j,i));
-		}
-	}
-	pDst->Convert(TMO_RGB);
-	return 0;
-}
+/* --------------------------------------------------------------------------- *
+ * TMOSon14.cpp: implementation of the TMOSon14 class.   *
+ * --------------------------------------------------------------------------- */
+#include "TMOSon14.h"
+// #include <fftw3.h>
+//#include <opencv2/core/core.hpp>
+// #include "L0minimization.h"
+#include <iostream>
+#include <fstream>
+
+using namespace std;
+using namespace cv;
+using namespace Eigen;
+/* --------------------------------------------------------------------------- *
+ * Constructor se<ves for describing a technique and input parameters          *
+ * --------------------------------------------------------------------------- */
+/*
+	pokus pallas
+*/
+#include <opencv2/opencv.hpp>
+#include <stdlib.h>     /* srand, rand */
+
+#include <cfloat>
+
+#include <stdio.h>
+#include <time.h>
+
+TMOSon14::TMOSon14()
+{
+	SetName(L"TMOSon14");
+	SetDescription(L"Art-Photography detail enhancement");
+
+	debugFlag.SetName(L"debug");
+	debugFlag.SetDescription(L"enable to store intermediate results");
+	debugFlag.SetDefault(false);
+	debugFlag = false;
+	this->Register(debugFlag);
+
+	/**
+	 * Mu - Parameter
+	 **/
+	mu.SetName(L"Mu");
+	mu.SetDescription(L"Represents rate Mu for detail maximization");
+	mu.SetDefault(1.0);
+	mu=1.0;
+	mu.SetRange(0.0,1.0);
+	this->Register(mu);
+	/**
+	 * Iteration of optimizing sigma control - Parameter
+	 **/
+	optim1Iteration.SetName(L"Sigma Iteration Control");
+	optim1Iteration.SetDescription(L"Represents number of iteration to repeat for getting sigma map");
+	optim1Iteration.SetDefault(50);
+	optim1Iteration=10;
+	optim1Iteration.SetRange(1, 1000);
+	this->Register(optim1Iteration);
+}
+
+TMOSon14::~TMOSon14()
+{
+}
+
+// https://stackoverflow.com/a/6417908
+std::string remove_extension(const std::string& filename) {
+    size_t lastdot = filename.find_last_of(".");
+    if (lastdot == std::string::npos) return filename;
+    return filename.substr(0, lastdot);
+}
+
+/* --------------------------------------------------------------------------- *
+ * This overloaded function
+ * -------------------------------------------------------- */
+int TMOSon14::Transform()
+{
+	ofstream myfile;
+	qpOASES::int_t height = pSrc->GetHeight();
+	qpOASES::int_t width = pSrc->GetWidth();
+
+
+
+
+	/*
+	 * Base matrix
+	 **/
+	cv::Mat r;
+	cv::Mat g;
+	cv::Mat b;
+
+	r = cv::Mat::zeros(height, width, CV_32F);
+	g = cv::Mat::zeros(height, width, CV_32F);
+	b = cv::Mat::zeros(height, width, CV_32F);
+
+
+	// Source image is stored in local parameter pSrc
+	// Destination image is in pDst
+
+	// Initialy images are in RGB format, but you can
+	// convert it into other format
+	pSrc->Convert(TMO_RGB);								// This is format of Y as luminance
+	// pDst->Convert(TMO_Yxy);								// x, y as color information
+
+	double* pSourceData = pSrc->GetData();				// You can work at low level data
+	double* pDestinationData = pDst->GetData();			// Data are stored in form of array
+											// of three doubles representing
+
+	// get filename
+	const char *dstFilename = pDst->GetFilename();
+	std::string fnWoExt = remove_extension(std::string(dstFilename));
+
+	/*
+	 * Fill base matrix
+	 * */
+	 int j;
+	for (j = 0; j < height; j++)
+	{
+		pSrc->ProgressBar(j, height);	// You can provide progress bar
+		for (int i = 0; i < width; i++)
+		{
+			r.at<float>(j,i) = float(*pSourceData++);
+			g.at<float>(j,i) = float(*pSourceData++);  //getting separate RGB channels
+			b.at<float>(j,i) = float(*pSourceData++);
+		}
+	}
+
+	pSrc->ProgressBar(j, pSrc->GetHeight());
+    /*
+	 * For L0 smoothing
+	 * */
+
+	std::vector<cv::Mat> array_to_merge;
+
+    array_to_merge.push_back(b);
+    array_to_merge.push_back(g);
+    array_to_merge.push_back(r);
+
+    cv::Mat originalImage;
+
+    cv::merge(array_to_merge, originalImage);
+
+	/*
+	 * Base Decomposition
+	 **/
+
+	/*
+	 * Phase 1 - Original L0 Smoothing
+	 **/
+	std::cout << "Base Phase1" << std::endl;
+	cv::Mat basePhase1 = minimizeL0Gradient1(originalImage);
+	/*
+	 * Phase 2 - L0 smooting with adaptive lambda matrix
+	 **/
+	std::cout << "Base Phase2" << std::endl;
+	cv::Mat gradientFrom1stSmoothing = getGradientMagnitude(basePhase1);
+	basePhase1.release();
+	cv::Mat adaptiveLambdaMatrix1 = getAdaptiveLambdaMatrix(gradientFrom1stSmoothing, height, width);
+	// cv::Mat::zeros(height, width, CV_32F); //
+	/*for (int j = 0; j < height; j++) {
+		for (int i = 0; i < width; i++) {
+			adaptiveLambdaMatrix1.at<float>(j,i) = 0.00001;
+		}
+	}*/
+
+	cv::Mat basePhase2 = minimizeL0GradientSecondFaze(originalImage, adaptiveLambdaMatrix1, height, width);
+	adaptiveLambdaMatrix1.release();
+	gradientFrom1stSmoothing.release();
+	/*
+     * split basePhase2;
+     **/
+
+	cv::Mat basePhase2Chan[3];
+	cv::split(basePhase2, basePhase2Chan);
+
+    (basePhase2Chan[0]).convertTo(basePhase2Chan[0], CV_32F);
+    (basePhase2Chan[1]).convertTo(basePhase2Chan[1], CV_32F);
+    (basePhase2Chan[2]).convertTo(basePhase2Chan[2], CV_32F);
+    /*
+     * Phase 3 -- getting final base layer
+     **/
+
+    /*cv::Mat sumOfCostsBase = basePhase1Chan[2] + basePhase2Chan[1] + basePhase2Chan[0];
+
+	cv::Mat sumOfCostsOriginal = r + g + b;
+	std::cout << "Base Phase3" << std::endl;*/
+	//cv::Mat sigmaMap = optimizeForSigma(height, width, sumOfCostsOriginal/255.0, sumOfCostsBase/255.0, optim1Iteration);
+	/////cv::Mat sigmaMap = stochasticOptimizationForGetSigma(sumOfCostsBase/256.0, sumOfCostsOriginal, height, width, 50000);
+
+	/*cv::Mat basePhase3R = myOwn2DFilter(r, sigmaMap, height, width);
+	cv::Mat basePhase3G = myOwn2DFilter(g, sigmaMap, height, width);
+	cv::Mat basePhase3B = myOwn2DFilter(b, sigmaMap, height, width);*/
+	std::cout << "Base phase -- COMPLETED" << std::endl;
+
+	cv::Mat &basePhase2R = basePhase2Chan[2];
+	cv::Mat &basePhase2G = basePhase2Chan[1];
+	cv::Mat &basePhase2B = basePhase2Chan[0];
+	cv::Mat detailLayerR = r - basePhase2R;
+	cv::Mat detailLayerG = g - basePhase2G;
+	cv::Mat detailLayerB = b - basePhase2B;
+
+	cv::Mat sumOfDetail = detailLayerR + detailLayerG + detailLayerB;
+	cv::Mat sumOfBase = basePhase2R + basePhase2G + basePhase2B;
+
+    std::vector<cv::Mat> base_channels;
+
+    base_channels.push_back(basePhase2R);
+    base_channels.push_back(basePhase2G);
+    base_channels.push_back(basePhase2B);
+
+    cv::Mat baseImage;
+
+    cv::merge(base_channels, baseImage);
+	/*
+		Getting weights
+	*/
+
+    cv::Mat gradientOfBaseLayer = getGradientMagnitude(baseImage);
+
+	// FIXME call only once and then adjust with r1 and r2
+	cv::Mat r1Layer = getWeightsFromBaseLayer(gradientOfBaseLayer, height, width, 200);
+	cv::Mat r2Layer = getWeightsFromBaseLayer(gradientOfBaseLayer, height, width, 500);
+
+	if(debugFlag) {
+		cv::Mat showWeight;
+		cv::normalize(r1Layer, showWeight, 0, 255, cv::NORM_MINMAX, r1Layer.type());
+		cv::imwrite(fnWoExt + "_Weight.png", showWeight);
+	}
+
+	std::vector<cv::Mat> detail;
+	detail.push_back((detailLayerR.clone()));
+	detail.push_back((detailLayerG.clone()));
+	detail.push_back((detailLayerB.clone()));
+
+	cv::normalize(sumOfDetail, sumOfDetail, 0, 1, cv::NORM_MINMAX, sumOfDetail.type());
+	std::vector<cv::Mat> ST = optimizationWithOsqp(sumOfDetail, r1Layer, r2Layer, base_channels, detail);
+
+	// some error occured
+	if(ST.empty())
+		return 1;
+
+	detail.clear();
+	base_channels.clear();
+	sumOfDetail.release();
+	sumOfBase.release();
+	r1Layer.release();
+	r2Layer.release();
+	std::cout << "Detail maximalization -- COMPLETED" << std::endl;
+
+	cv::Mat &s = ST[0];
+	cv::Mat &t = ST[1];
+
+	if(debugFlag) {
+		cv::Mat showScale, showshifT;
+		cv::normalize(s, showScale, 0, 255, cv::NORM_MINMAX, s.type());
+		cv::imwrite(fnWoExt + "_Scale.png", showScale);
+		cv::normalize(t, showshifT, 0, 255, cv::NORM_MINMAX, t.type());
+		cv::imwrite(fnWoExt + "_shifT.png", showshifT);
+	}
+
+	// detailMaximizedLayer = (mu*s + (1-mu))*D + B + mu*t
+	cv::Mat detailMaximizedLayerR = getDetailControl(basePhase2R, detailLayerR, ST[0], ST[1], mu, height, width);
+	cv::Mat detailMaximizedLayerG = getDetailControl(basePhase2G, detailLayerG, ST[0], ST[1], mu, height, width);
+	cv::Mat detailMaximizedLayerB = getDetailControl(basePhase2B, detailLayerB, ST[0], ST[1], mu, height, width);
+
+	/*
+	 * Function for control details enhancement of picture
+	 **/
+	for (int j = 0; j < height; j++)
+	{
+		for (int i = 0; i < width; i++)
+		{
+			*pDestinationData++ = ((detailMaximizedLayerR).at<float>(j,i));
+			*pDestinationData++ = ((detailMaximizedLayerG).at<float>(j,i));
+			*pDestinationData++ = ((detailMaximizedLayerB).at<float>(j,i));
+		}
+	}
+	pDst->Convert(TMO_RGB);
+	return 0;
+}
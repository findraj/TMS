/*******************************************************************************
*                                                                              *
*                       Brno University of Technology                          *
*                       CPhoto@FIT                                             *
*                                                                              *
*                       Tone Mapping Studio                                    *
*                                                                              *
*                       Brno 2022                                              *
*                                                                              *
*                       Implementation of the TMOGastal11 class                *
*                                                                              *
*******************************************************************************/

/*
 * Following code is inspired of original public MATLAB implementation
 * of article:
 *
 *    Domain Transform for Edge-Aware Image and Video Processing
 *    Eduardo S. L. Gastal  and  Manuel M. Oliveira
 *    ACM Transactions on Graphics. Volume 30 (2011), Number 4.
 *    Proceedings of SIGGRAPH 2011, Article 69.
 *
 * Source: http://inf.ufrgs.br/~eslgastal/DomainTransform/
 * Authors: Eduardo S. L. Gastal, Manuel M. Oliveira
 *
 * All rights of original implementation reserved to the authors
 * and any possible similarities are taken as citation of mentioned source.
 */

#include <limits>
#include <float.h>

#include "TMOGastal11.h"

#define CHANNELSCNT 3
#define NC 1
#define IC 2
#define RF 3
#define PADARR_REPLICATE 0
#define PADARR_CONSTANT 1

using namespace std;
using namespace cv;

TMOGastal11::TMOGastal11()
{
	SetName(L"Gastal11");
	SetDescription(L"Domain Transform for Edge-Aware Image and Video Processing");

<<<<<<< HEAD
=======
   /* pencilColor parameter */
   pencilColor.SetName(L"pencilColor");
   pencilColor.SetDescription(L"Color version of pencil drawing.");
   pencilColor.SetDefault(false);
   pencilColor = false;
   this->Register(pencilColor);

   /* shadeFactor parameter */
   shadeFactor.SetName(L"shadeFactor");
   shadeFactor.SetDescription(L"Used only for pencil drawing.\n"
                              "\t\tShade factor scale the output image intensity.\n"
                              "\t\tThe higher the value, the brighter is the result (0.0 - 0.1).");
   shadeFactor.SetDefault(0.05);
   shadeFactor = 0.05;
   shadeFactor.SetRange(0.0, 0.1);
   this->Register(shadeFactor);

   /* filter application */
   /*
    * 0 - edge aware smoothing (usage of basic filters)
    * 1 - detail enhancement
    * 2 - stylization
    * 3 - pencil drawing
    * 4 - tone mapping
    */
   filterAppl.SetName(L"filterAppl");
   filterAppl.SetDescription(L"Application of filter. "
                             "Possible values are:\n"
                             "\t\t0 (Edge aware smoothing - basic filtering),\n"
                             "\t\t1 (Detail enhancement),\n"
                             "\t\t2 (Stylization),\n"
                             "\t\t3 (Pencil drawing - filterType is unused, "
                             "recommended sigma_s = 10.0, sigma_r = 0.1),\n"
                             "\t\t4 (Tone Mapping) - only numIter parameter is used");
   filterAppl.SetDefault(4);
   filterAppl = 4;
   filterAppl.SetRange(0, 4);
   this->Register(filterAppl);

>>>>>>> 5285fc0d
   /* filterType parameter */
   filterType.SetName(L"filterType");
   filterType.SetDescription(L"Type of filter. Possible values are: 1 (NC), 2 (IC), 3 (RF)");
   filterType.SetDefault(1);
   filterType = 1;
   filterType.SetRange(1, 3);
   this->Register(filterType);

   /* sigma_r parameter */
   sigma_r.SetName(L"sigma_r");
   sigma_r.SetDescription(L"Sigma_r parameter: <0.0, 3.0>");
   sigma_r.SetDefault(0.4);
   sigma_r = 0.4;
   sigma_r.SetRange(0.0, 3.0);
   this->Register(sigma_r);

   /* sigma_s parameter */
   sigma_s.SetName(L"sigma_s");
   sigma_s.SetDescription(L"Sigma_s parameter: <0.0, 300.0>");
   sigma_s.SetDefault(60.0);
   sigma_s = 60.0;
   sigma_s.SetRange(0.0, 300.0);
   this->Register(sigma_s);

   /* numIter parameter */
   numIter.SetName(L"numIter");
   numIter.SetDescription(L"Number of iterations: <1, 10>");
   numIter.SetDefault(3);
   numIter = 3;
   numIter.SetRange(1, 10);
   this->Register(numIter);
}

TMOGastal11::~TMOGastal11()
{
}

/*
 * Convert TMOImage to cv::Mat
 */
Mat TMOImage2Mat(TMOImage* pSrc)
{
	double* pSourceData;
	int rowsCnt, colsCnt;

	pSourceData = pSrc->GetData();
	rowsCnt = pSrc->GetHeight();
	colsCnt = pSrc->GetWidth();

	Mat srcConvMat(rowsCnt, colsCnt, CV_64FC3);

	if (srcConvMat.isContinuous())
	{
		colsCnt *= rowsCnt;
		rowsCnt = 1;
	}

	for (int y = 0; y < rowsCnt; y++)
	{
		for (int x = 0; x < colsCnt; x++)
		{
		   for (int c = 0; c < CHANNELSCNT; c++)
		   {
		      srcConvMat.at<double>(y, x*CHANNELSCNT+c) = pSourceData[CHANNELSCNT-c-1];
		   }

			/* Add count of channels (RGB) to pointer */
			pSourceData += CHANNELSCNT;
		}
	}

	return srcConvMat;
}

/*
 * Function for calculate differences.
 */
void diff(Mat &srcMat, Mat &dstMat, uint8_t dim)
{
   int height, width, channelsCnt;

   assert(dim == 2 || dim == 1);

   height      = srcMat.rows;
   width       = srcMat.cols;
   channelsCnt = srcMat.channels();

   if (dim == 2)
   {
      for (int y = 0; y < height; y++)
      {
         for (int x = 0; x < width - 1; x++)
         {
            for (int c = 0; c < channelsCnt; c++)
            {
               dstMat.at<double>(y, x * channelsCnt + c) = srcMat.at<double>(y, (x+1)*channelsCnt+c) - srcMat.at<double>(y, x*channelsCnt+c);
            }
         }
      }
   }
   else if (dim == 1)
   {
      for (int y = 0; y < height - 1; y++)
      {
         for (int x = 0; x < width; x++)
         {
<<<<<<< HEAD
            for (int c = 0; c < channelsCnt; c++)
            {
               dstMat.at<double>(y, x*channelsCnt + c) = srcMat.at<double>(y+1, x*channelsCnt + c) - srcMat.at<double>(y, x*channelsCnt + c);
            }
=======
            srcConvMat.at<double>(y, x*CHANNELSCNT+c) =
               pSourceData[CHANNELSCNT-c-1];
>>>>>>> 5285fc0d
         }
      }
   }
}

/*
 * Function for convert subscripts to linear indices (for one dimension).
 */
Mat sub2indOneDim(Size indSize, Size resSize, Mat rows, Mat cols)
{
   int height, width;
   int indHeight, indWidth;
   Mat tmp;

   height = resSize.height;
   width = resSize.width;

   indHeight = indSize.height;
   indWidth = indSize.width;

   assert(rows.rows == height &&
          rows.cols == width &&
          cols.rows == height &&
          cols.cols == width);

   Mat resMat(height, width, CV_32SC1);

   multiply(cols, indHeight, tmp);

   resMat = tmp + rows;

   return resMat;
}

/*
 * Function for find first greater value than reference value.
 * If greater element was found, returns his index. Otherwise returns 0.
 */
int findFirstGtr(Mat srcMat, double cmpVal, int startIdx = 0)
{
   int i;
   int width;

   width = srcMat.size().width;

   i = startIdx;

   while ((i < width) && (srcMat.at<double>(0, i) <= cmpVal))
   {
      i++;
   }

   return (i < width) ? (i - startIdx) : 0;
}

/*
 * Own implementation of MATLAB padarray function using OpenCV copyMakeBorder().
 *
 * Original MATLAB function: https://www.mathworks.com/help/images/ref/padarray.html
 */
Mat padArray (Mat srcMat, int rowPad, int colPad, uint8_t borderType)
{
   int height, width;

   assert(borderType == PADARR_REPLICATE || borderType == PADARR_CONSTANT);

   height = srcMat.rows;
   width = srcMat.cols;

   Mat tmp = Mat::zeros(height + rowPad*2, width + colPad*2, srcMat.type());

   if (borderType == PADARR_REPLICATE)
   {
      copyMakeBorder(srcMat, tmp, rowPad, rowPad, colPad, colPad, BORDER_REPLICATE);
   }
   else if (borderType == PADARR_CONSTANT)
   {
      copyMakeBorder(srcMat, tmp, rowPad, rowPad, colPad, colPad, BORDER_CONSTANT, 0.0);
   }

   return tmp;
}

/*
 * Compute the domain transform (Equation 11).
 */
void domainTransform (Mat srcMat,
                      Mat &dHdx,
                      Mat &dVdy,
                      Mat &ct_H,
                      Mat &ct_V,
                      double sigma_s,
                      double sigma_r,
                      uint8_t filterOper)
{
   int height, width, channelsCnt;

   width  = srcMat.size().width;
   height = srcMat.size().height;
   channelsCnt = srcMat.channels();

   /* Horizontal and vertical partial derivatives using finite differences */
   Mat dIcdx(height, width-1, CV_64FC3);
   Mat dIcdy(height-1, width, CV_64FC3);

   diff(srcMat, dIcdx, 2);
   diff(srcMat, dIcdy, 1);

   Mat dIdx = Mat::zeros(height, width, CV_64FC1);
   Mat dIdy = Mat::zeros(height, width, CV_64FC1);

   /* Compute the l1-norm distance of neighbor pixels */
   for (int y = 0; y < height; y++)
   {
      for (int x = 0; x < width - 1; x++)
      {
         for (int c = 0; c < channelsCnt; c++)
         {
            dIdx.at<double>(y, x+1) = dIdx.at<double>(y, x+1) +
               abs(dIcdx.at<double>(y, x*channelsCnt + c));
         }
      }
   }

   for (int y = 0; y < height-1; y++)
   {
      for (int x = 0; x < width; x++)
      {
         for (int c = 0; c < channelsCnt; c++)
         {
            dIdy.at<double>(y+1, x) = dIdy.at<double>(y+1, x) +
               abs(dIcdy.at<double>(y, x*channelsCnt + c));
         }
      }
   }

   /* Compute the derivatives of the horizontal and vertical domain transforms */
   multiply(dIdx, sigma_s/sigma_r, dHdx);
   multiply(dIdy, sigma_s/sigma_r, dVdy);

   dHdx = dHdx + 1.0;
   dVdy = dVdy + 1.0;

   if (filterOper == RF)
   {
       dVdy = dVdy.t();
   }
   else
   {
       /* NC or IC */

       /* Integrate the domain transforms */

       /* Cumulative sum dHdx, dim 2 */
       for (int y = 0; y < height; y++)
       {
          ct_H.at<double>(y, 0) = dHdx.at<double>(y, 0);

          for (int x = 1; x < width; x++)
          {
             ct_H.at<double>(y, x) = ct_H.at<double>(y, x-1) +
               dHdx.at<double>(y, x);
          }
       }

       /* Cumulative sum dVdy, dim 1 */
       for (int y = 0; y < width; y++)
       {
          ct_V.at<double>(0, y) = dVdy.at<double>(0, y);

          for (int x = 1; x < height; x++)
          {
             ct_V.at<double>(x, y) = ct_V.at<double>(x-1, y) +
               dVdy.at<double>(x, y);
          }
       }

       /* The vertical pass is performed using a transposed image */
       ct_V = ct_V.t();
   }
}

/*
 * Function for computer box filter.
 * Used for computing normalized or interpolated convolution.
 */
void boxFilter (Mat &srcMat,
                Mat &domainPosition,
                Mat &lowerPos,
                Mat &upperPos,
                Mat &lowerIdx,
                Mat &upperIdx,
                double boxRadius)
{
   int height, width, channelsCnt;

   width  = srcMat.size().width;
   height = srcMat.size().height;
   channelsCnt = srcMat.channels();

   lowerPos = domainPosition - boxRadius;
   upperPos = domainPosition + boxRadius;

   Mat domainPosRow(1, width+1, CV_64FC1);

   for (int y = 0; y < height; y++)
   {
      for (int i = 0; i < width; i++)
      {
         domainPosRow.at<double>(0, i) = domainPosition.at<double>(y, i);
      }

      domainPosRow.at<double>(0, width) = numeric_limits<double>::infinity();

      Mat lowerPosRow(1, width, CV_64FC1);
      Mat upperPosRow(1, width, CV_64FC1);

      for (int i = 0; i < width; i++)
      {
         lowerPosRow.at<double>(0, i) = lowerPos.at<double>(y, i);
         upperPosRow.at<double>(0, i) = upperPos.at<double>(y, i);
      }

      Mat localLowerIdx = Mat::zeros(1, width, CV_32SC1);
      Mat localUpperIdx = Mat::zeros(1, width, CV_32SC1);

<<<<<<< HEAD
      localLowerIdx.at<int>(0, 0) = findFirstGtr(domainPosRow, lowerPosRow.at<double>(0, 0));
      localUpperIdx.at<int>(0, 0) = findFirstGtr(domainPosRow, upperPosRow.at<double>(0, 0));
=======
      localLowerIdx.at<int>(0, 0) =
         matUtil.findFirstGtr(domainPosRow, lowerPosRow.at<double>(0, 0));
      localUpperIdx.at<int>(0, 0) =
         matUtil.findFirstGtr(domainPosRow, upperPosRow.at<double>(0, 0));
>>>>>>> 5285fc0d

      for (int x = 1; x < width; x++)
      {
         localLowerIdx.at<int>(0, x) = localLowerIdx.at<int>(0, x-1) +
                                       findFirstGtr(domainPosRow,
                                                    lowerPosRow.at<double>(0, x),
                                                    localLowerIdx.at<int>(0, x-1));
         localUpperIdx.at<int>(0, x) = localUpperIdx.at<int>(0, x-1) +
                                       findFirstGtr(domainPosRow,
                                                    upperPosRow.at<double>(0, x),
                                                    localUpperIdx.at<int>(0, x-1));
      }

      for (int i = 0; i < width; i++)
      {
         lowerIdx.at<int>(y, i) = localLowerIdx.at<int>(0, i);
         upperIdx.at<int>(y, i) = localUpperIdx.at<int>(0, i);
      }
   }
}

/*
 * Function for compute normalized convolution.
 */
void NCfilter (Mat srcMat, Mat &outMat, Mat &domainPosition, double radius)
{
   int height, width, channelsCnt;
   int bVal, aVal;
   int bCol, bRow;
   int aCol, aRow;

   width  = srcMat.size().width;
   height = srcMat.size().height;
   channelsCnt = srcMat.channels();

   Mat resMat(height, width, CV_64FC3);

   Mat lowerPos(height, width, CV_64FC1);
   Mat upperPos(height, width, CV_64FC1);

   Mat lowerIdx = Mat::zeros(height, width, CV_32SC1);
   Mat upperIdx = Mat::zeros(height, width, CV_32SC1);

   boxFilter(srcMat, domainPosition, lowerPos, upperPos, lowerIdx, upperIdx, radius);

   // Compute the box filter using a summed area table
   Mat SAT = Mat::zeros(height, width+1, CV_64FC3);

   /* cumsum */
   for (int i = 0; i < height; i++)
   {
      SAT.at<double>(i, channelsCnt)   = srcMat.at<double>(i, 0);
      SAT.at<double>(i, channelsCnt+1) = srcMat.at<double>(i, 1);
      SAT.at<double>(i, channelsCnt+2) = srcMat.at<double>(i, 2);

      for (int j = 2; j < SAT.size().width; j++)
      {
         for (int c = 0; c < channelsCnt; c++)
         {
            SAT.at<double>(i, j*channelsCnt+c) =srcMat.at<double>(i, (j-1)*channelsCnt+c) +
               SAT.at<double>(i, (j-1)*channelsCnt+c);

         }
      }
   }

   Mat rowIndices(height, width, CV_32SC1);

   /* repmat */
   for (int y = 0; y < height; y++)
   {
      for (int x = 0; x < width; x++)
      {
         rowIndices.at<int>(y, x) = y;
      }
   }

   Mat a(height, width, CV_32SC1);
   Mat b(height, width, CV_32SC1);

   Size SATSize = SAT.size();
   Size resSize = srcMat.size();

   a = sub2indOneDim(SATSize, resSize, rowIndices, lowerIdx);
   b = sub2indOneDim(SATSize, resSize, rowIndices, upperIdx);

   for (int c = 0; c < channelsCnt; c++)
   {
      for (int y = 0; y < height; y++)
      {
         for (int x = 0; x < width; x++)
         {
            bVal = b.at<int>(y,x);

            bCol = bVal / height;
            bRow = bVal % height;

            aVal = a.at<int>(y, x);

            aCol = aVal / height;
            aRow = aVal % height;

            resMat.at<double>(y, x*channelsCnt+c) =
               (SAT.at<double>(bRow, bCol*channelsCnt+c) - SAT.at<double>(aRow, aCol*channelsCnt+c)) /
                  (double)(upperIdx.at<int>(y, x) - lowerIdx.at<int>(y, x));
         }
      }
   }

   resMat.copyTo(outMat);
}

/*
 * Function for compute interpolated convolution.
 */
void ICfilter (Mat srcMat, Mat &outMat, Mat &domainPosition, double radius)
{
   double C, L, R;
   double alpha, yi;
   int l1_val, l1_col, l1_row;
   int u0_val, u0_col, u0_row;
   int l0_val, l0_col, l0_row;
   int u1_val, u1_col, u1_row;
   int height, width, channelsCnt;
   int domainPosHeight, domainPosWidth;

   width  = srcMat.size().width;
   height = srcMat.size().height;
   channelsCnt = srcMat.channels();

   Mat resMat(height, width, CV_64FC3);

   Mat lowerPos(height, width, CV_64FC1);
   Mat upperPos(height, width, CV_64FC1);

   Mat lowerIdx = Mat::zeros(height, width, CV_32SC1);
   Mat upperIdx = Mat::zeros(height, width, CV_32SC1);

   lowerPos = domainPosition - radius;
   upperPos = domainPosition + radius;

   boxFilter(srcMat, domainPosition, lowerPos, upperPos, lowerIdx, upperIdx, radius);

   // Compute the box filter using a summed area table. This SAT is built using
   // the area under the graph (in the transformed domain) of the interpolated
   // signal. We use linear interpolation and compute the area using the
   // trapezoidal rule.

   Mat img(height, width-1, CV_64FC3);
   Mat domain(height, width-1, CV_64FC3);

   for (int y = 0; y < height; y++)
   {
      for (int x = 0; x < width-1; x++)
      {
         double domainVal = domainPosition.at<double>(y,x+1) - domainPosition.at<double>(y, x);

         for (int c = 0; c < channelsCnt; c++)
         {
            img.at<double>(y, x*channelsCnt+c) =
               0.5 * (srcMat.at<double>(y, (x+1)*channelsCnt+c) + srcMat.at<double>(y, x*channelsCnt+c));
            domain.at<double>(y, x*channelsCnt+c) = domainVal;
         }
      }
   }

   Mat areas(height, width-1, CV_64FC3);

   multiply(img, domain, areas);

   Mat SAT = Mat::zeros(height, width, CV_64FC3);

   /* cumsum */
   for (int i = 0; i < height; i++)
   {
      SAT.at<double>(i, channelsCnt)   = areas.at<double>(i, 0);
      SAT.at<double>(i, channelsCnt+1) = areas.at<double>(i, 1);
      SAT.at<double>(i, channelsCnt+2) = areas.at<double>(i, 2);

      for (int j = 2; j < width; j++)
      {
         for (int c = 0; c < channelsCnt; c++)
         {
            SAT.at<double>(i, j*channelsCnt+c) = areas.at<double>(i, (j-1)*channelsCnt+c) +
               SAT.at<double>(i, (j-1)*channelsCnt+c);
         }
      }
   }

   Mat rowIndices(height, width, CV_32SC1);

   /* repmat */
   for (int y = 0; y < height; y++)
   {
      for (int x = 0; x < width; x++)
      {
         rowIndices.at<int>(y, x) = y;
      }
   }

   srcMat = padArray(srcMat, 0, 1, PADARR_REPLICATE);
   SAT = padArray(SAT, 0, 1, PADARR_CONSTANT);
   domainPosition = padArray(domainPosition, 0, 1, PADARR_REPLICATE);

   // Pixel values outside the bounds of the image are assumed to equal the
   // nearest pixel border value.

   domainPosHeight = domainPosition.rows;
   domainPosWidth = domainPosition.cols;

   for (int y = 0; y < height; y++) {
      domainPosition.at<double>(y, 0) =
         domainPosition.at<double>(y, 0) - 1.2 * radius;
      domainPosition.at<double>(y, domainPosWidth-1) =
         domainPosition.at<double>(y, domainPosWidth-1) + 1.2 * radius;
   }

   lowerIdx = lowerIdx + 1;

   Mat l1 = sub2indOneDim(SAT.size(), resMat.size(), rowIndices, lowerIdx);
   Mat u0 = sub2indOneDim(SAT.size(), resMat.size(), rowIndices, upperIdx);

   Mat l0 = sub2indOneDim(SAT.size(), resMat.size(), rowIndices, lowerIdx-1);
   Mat u1 = sub2indOneDim(SAT.size(), resMat.size(), rowIndices, upperIdx+1);

   for (int c = 0; c < channelsCnt; c++)
   {
      for (int y = 0; y < height; y++)
      {
         for (int x = 0; x < width; x++)
         {
            l1_val = l1.at<int>(y, x);
            l1_col = l1_val / height;
            l1_row = l1_val % height;

            u0_val = u0.at<int>(y, x);
            u0_col = u0_val / height;
            u0_row = u0_val % height;

            l0_val = l0.at<int>(y, x);
            l0_col = l0_val / height;
            l0_row = l0_val % height;

            u1_val = u1.at<int>(y, x);
            u1_col = u1_val / height;
            u1_row = u1_val % height;

            C = SAT.at<double>(u0_row, u0_col*channelsCnt+c) - SAT.at<double>(l1_row, l1_col*channelsCnt+c);

            // Left fractional areas
            alpha = (lowerPos.at<double>(y, x) - domainPosition.at<double>(l0_row, l0_col)) /
               (domainPosition.at<double>(l1_row, l1_col) - domainPosition.at<double>(l0_row, l0_col));

            yi = srcMat.at<double>(l0_row, l0_col*channelsCnt+c) + alpha *
               (srcMat.at<double>(l1_row, l1_col*channelsCnt+c) - srcMat.at<double>(l0_row, l0_col*channelsCnt+c));

            L = 0.5 * (yi + srcMat.at<double>(l1_row, l1_col*channelsCnt+c)) * (1.0 - alpha) *
               (domainPosition.at<double>(l1_row, l1_col) - domainPosition.at<double>(l0_row, l0_col));

            // Right fractional areas
            alpha = (upperPos.at<double>(y, x) - domainPosition.at<double>(u0_row, u0_col)) /
               (domainPosition.at<double>(u1_row, u1_col) - domainPosition.at<double>(u0_row, u0_col));

            yi = srcMat.at<double>(u0_row, u0_col*channelsCnt+c) + alpha *
               (srcMat.at<double>(u1_row, u1_col*channelsCnt+c) - srcMat.at<double>(u0_row, u0_col*channelsCnt+c));

            R = 0.5 * (yi + srcMat.at<double>(u0_row, u0_col*channelsCnt+c)) * alpha *
               (domainPosition.at<double>(u1_row, u1_col) - domainPosition.at<double>(u0_row, u0_col));

            resMat.at<double>(y, x*channelsCnt+c) = (L + C + R) / (2 * radius);
         }
      }
   }

   resMat.copyTo(outMat);
}

/*
 * Function for compute recursive filter.
 */
void Rfilter(Mat srcMat, Mat &outMat, Mat &domainPosition, double sigma_H)
{
   int height, width, channelsCnt;

   height = srcMat.size().height;
   width = srcMat.size().width;
   channelsCnt = srcMat.channels();

   double a = exp((-1.0 * sqrt(2.0)) / sigma_H);

   Mat resMat(height, width, CV_64FC3);
   Mat V = Mat(height, width, CV_64FC1);

   srcMat.copyTo(resMat);

   for (int y = 0; y < height; y++)
   {
      for (int x = 0; x < width; x++)
      {
          V.at<double>(y, x) = pow(a, domainPosition.at<double>(y, x));
      }
   }

   for(int y = 0; y < height; y++)
   {
      for(int x = 1; x < width; x++)
      {
         for(int c = 0; c < channelsCnt; c++)
         {
            resMat.at<double>(y, x*channelsCnt+c) = resMat.at<double>(y, x*channelsCnt+c) +
               V.at<double>(y,x) * (resMat.at<double>(y, (x-1)*channelsCnt+c) - resMat.at<double>(y, x*channelsCnt+c));
         }
      }
   }

   for(int y = 0; y < height; y++)
   {
      for(int x = width-2; x >= 0; x--)
      {
         for(int c = 0; c < channelsCnt; c++)
         {
            resMat.at<double>(y, x*channelsCnt+c) = resMat.at<double>(y, x*channelsCnt+c) +
               V.at<double>(y,x+1) * (resMat.at<double>(y, (x+1)*channelsCnt+c) - resMat.at<double>(y, x*channelsCnt+c));
         }
      }
   }

   resMat.copyTo(outMat);
}

/*
 * Function for handle NC filter type.
 */
void filterOperationNC(Mat srcMat, Mat &resMat, double sigma_s, double sigma_r, uint8_t numIter)
{
    int height, width;
    double multiplier, divider;
    double sigma_H_i;
    double boxRadius;
    double sqrtOf3 = sqrt(3.0);

    height = srcMat.size().height;
    width  = srcMat.size().width;

    Mat matT(height, width, CV_64FC3);
    Mat outMat(height, width, CV_64FC3);

    Mat dHdx(height, width, CV_64FC1);
    Mat dVdy(height, width, CV_64FC1);

    Mat ct_H(height, width, CV_64FC1);
    Mat ct_V(height, width, CV_64FC1);

    domainTransform (srcMat, dHdx, dVdy, ct_H, ct_V, sigma_s, sigma_r, NC);

    multiplier = sigma_s * sqrt(3.0); /* sigma_H = sigma_s */
    divider = sqrt(pow(4.0, numIter) - 1.0);

    matT = srcMat;

    for (int i = 0; i < numIter; i++)
    {
       sigma_H_i = multiplier * pow(2.0, numIter - (i+1)) / divider;
       boxRadius = sqrtOf3 * sigma_H_i;

       NCfilter(matT, outMat, ct_H, boxRadius);
       matT = outMat.t();

       NCfilter(matT, outMat, ct_V, boxRadius);
       matT = outMat.t();
    }

    resMat = matT.clone();
}

/*
 * Function for handle IC filter type.
 */
void filterOperationIC(Mat srcMat,
                       Mat &resMat,
                       double sigma_s,
                       double sigma_r,
                       uint8_t numIter)
{
   int height, width;
   double multiplier, divider;
   double sigma_H_i;
   double boxRadius;
   double sqrtOf3 = sqrt(3.0);

   height = srcMat.size().height;
   width  = srcMat.size().width;

   Mat matT(height, width, CV_64FC3);
   Mat outMat(height, width, CV_64FC3);

   Mat dHdx(height, width, CV_64FC1);
   Mat dVdy(height, width, CV_64FC1);

   Mat ct_H(height, width, CV_64FC1);
   Mat ct_V(height, width, CV_64FC1);

   domainTransform (srcMat, dHdx, dVdy, ct_H, ct_V, sigma_s, sigma_r, NC);

   multiplier = sigma_s * sqrt(3.0); // sigma_H = sigma_s
   divider = sqrt(pow(4.0, numIter) - 1.0);

   matT = srcMat;

   for (int i = 0; i < numIter; i++)
   {
      sigma_H_i = multiplier * pow(2.0, numIter - (i+1)) / divider;
      boxRadius = sqrtOf3 * sigma_H_i;

      ICfilter(matT, outMat, ct_H, boxRadius);
      matT = outMat.t();

      ICfilter(matT, outMat, ct_V, boxRadius);
      matT = outMat.t();
   }

   resMat = matT.clone();
}

/*
 * Function for handle RF filter type.
 */
void filterOperationRF(Mat srcMat,
                       Mat &resMat,
                       double sigma_s,
                       double sigma_r,
                       uint8_t numIter)
{
    int height, width;
    double multiplier, divider;
    double sigma_H_i;

    height = srcMat.size().height;
    width  = srcMat.size().width;

    Mat matT(height, width, CV_64FC3);
    Mat outMat(height, width, CV_64FC3);

    Mat dHdx(height, width, CV_64FC1);
    Mat dVdy(height, width, CV_64FC1);

    Mat ct_H, ct_V;

    domainTransform (srcMat, dHdx, dVdy, ct_H, ct_V, sigma_s, sigma_r, RF);

    multiplier = sigma_s * sqrt(3.0); /* sigma_H = sigma_s */
    divider = sqrt (pow(4.0, numIter) - 1.0);
    matT = srcMat;

    for (int i = 0; i < numIter; i++)
    {
        sigma_H_i = multiplier * pow(2.0, numIter - (i+1)) / divider;

        Rfilter(matT, outMat, dHdx, sigma_H_i);
        matT = outMat.t();

        Rfilter(matT, outMat, dVdy, sigma_H_i);
        matT = outMat.t();
    }

    resMat = matT.clone();
}

/*
 * Function for handle type of filter (NC, IC or RF).
 */
void filterOperation(Mat srcMat, Mat &resMat, double sigma_s, double sigma_r, uint8_t filterType, uint8_t numIter)
{
    switch (filterType) {
        case NC:
            filterOperationNC(srcMat, resMat, sigma_s, sigma_r, numIter);
            break;
        case IC:
            filterOperationIC(srcMat, resMat, sigma_s, sigma_r, numIter);
            break;
        case RF:
            filterOperationRF(srcMat, resMat, sigma_s, sigma_r, numIter);
            break;
        default:
            break;
    }
}

/*
<<<<<<< HEAD
=======
 * Function for compute edge aware smoothing.
 *
 * Function computes basic filtering with NC, IC or RF.
 */
void TMOGastal11::edgeAwareSmoothing(Mat srcMat,
                                     Mat &resMat,
                                     double sigma_s,
                                     double sigma_r,
                                     uint8_t filterType,
                                     uint8_t numIter)
{
   filterOperation(srcMat, resMat, sigma_s, sigma_r, filterType, numIter);
}

/*
 * Function for compute detail enhancement as a concrete usage of filters.
 *
 * Function is based on an OpenCV implementation of detail enhancement
 * Source: https://github.com/opencv/opencv/blob/17234f82d025e3bbfbf611089637e5aa2038e7b8/modules/photo/src/npr.cpp
 * Author: Siddharthk (https://github.com/Siddharthk)
 * Original implementation page: https://www.inf.ufrgs.br/~eslgastal/DomainTransform/Detail_Manipulation/index.html
 */
void TMOGastal11::detailEnhancement(Mat srcMat,
                                    Mat &resMat,
                                    double sigma_s,
                                    double sigma_r,
                                    uint8_t filterType,
                                    uint8_t numIter)
{
   int height, width;

   height = srcMat.rows;
   width = srcMat.cols;

   Mat srcMatLab(height, width, CV_64FC3);
   vector<Mat> sepChannel;

   converter.bgr2Lab64FType(srcMat, srcMatLab);

   split(srcMatLab, sepChannel);

   Mat L = sepChannel[0];

   Mat outMat;

   filterOperation(L, outMat, sigma_s, sigma_r, filterType, numIter);

   Mat D = L - outMat;

   multiply(D, 3.0, D);
   L = outMat + D;

   sepChannel[0] = L;

   merge(sepChannel, srcMatLab);

   converter.lab2Bgr64FType(srcMatLab, resMat);
}

/*
 * Function for compute magnitute.
 *
 * Function is based on an OpenCV implementation of stylization
 * Source: https://github.com/opencv/opencv/blob/17234f82d025e3bbfbf611089637e5aa2038e7b8/modules/photo/src/npr.hpp
 * Author: Siddharthk (https://github.com/Siddharthk)
 */
void TMOGastal11::findMagnitude(Mat srcMat, Mat &mag)
{
   int height = srcMat.rows;
   int width = srcMat.cols;

   vector<Mat> planes;
   split(srcMat, planes);

   Mat magXR = Mat(height, width, CV_64FC1);
   Mat magYR = Mat(height, width, CV_64FC1);

   Mat magXG = Mat(height, width, CV_64FC1);
   Mat magYG = Mat(height, width, CV_64FC1);

   Mat magXB = Mat(height, width, CV_64FC1);
   Mat magYB = Mat(height, width, CV_64FC1);

   Sobel(planes[0], magXR, CV_64FC1, 1, 0, 3);
   Sobel(planes[0], magYR, CV_64FC1, 0, 1, 3);

   Sobel(planes[1], magXG, CV_64FC1, 1, 0, 3);
   Sobel(planes[1], magYG, CV_64FC1, 0, 1, 3);

   Sobel(planes[2], magXB, CV_64FC1, 1, 0, 3);
   Sobel(planes[2], magYB, CV_64FC1, 0, 1, 3);

   Mat mag1 = Mat(height,width,CV_64FC1);
   Mat mag2 = Mat(height,width,CV_64FC1);
   Mat mag3 = Mat(height,width,CV_64FC1);

   magnitude(magXR,magYR,mag1);
   magnitude(magXG,magYG,mag2);
   magnitude(magXB,magYB,mag3);

   mag = mag1 + mag2 + mag3;
   mag = 1.0f - mag;
}

/*
 * Function for compute stylization as a concrete usage of filters.
 *
 * Function is based on an OpenCV implementation of stylization
 * Source: https://github.com/opencv/opencv/blob/17234f82d025e3bbfbf611089637e5aa2038e7b8/modules/photo/src/npr.hpp
 * Author: Siddharthk (https://github.com/Siddharthk)
 * Original implementation page: https://www.inf.ufrgs.br/~eslgastal/DomainTransform/Stylization/index.html
 */
void TMOGastal11::stylization(Mat srcMat,
                              Mat &resMat,
                              double sigma_s,
                              double sigma_r,
                              uint8_t filterType,
                              uint8_t numIter)
{
   int height, width;

   height = srcMat.rows;
   width = srcMat.cols;

   Mat out(height, width, CV_64FC3);

   filterOperation(srcMat, out, sigma_s, sigma_r, filterType, numIter);

   Mat mag(height, width, CV_64FC1);

   findMagnitude(out, mag);

   Mat stylized;

   vector <Mat> tmp;
   split(out, tmp);

   multiply(tmp[0],mag,tmp[0]);
   multiply(tmp[1],mag,tmp[1]);
   multiply(tmp[2],mag,tmp[2]);
   merge(tmp,stylized);

   stylized.copyTo(resMat);
}

/*
 * Function for compute pencil sketch as a concrete usage of filters.
 *
 * Function is based on an OpenCV implementation of pencil sketch
 * Source: https://github.com/opencv/opencv/blob/17234f82d025e3bbfbf611089637e5aa2038e7b8/modules/photo/src/npr.hpp
 * Author: Siddharthk (https://github.com/Siddharthk)
 * Original implementation page: https://www.inf.ufrgs.br/~eslgastal/DomainTransform/Pencil_Drawing/index.html
 */
void TMOGastal11::pencilSketch(Mat srcMat,
                               Mat &sketch,
                               Mat &colorSketch,
                               double sigma_s,
                               double sigma_r,
                               double shadeFactor,
                               bool color,
                               uint8_t numIter)
{
   int height, width;

   height = srcMat.rows;
   width = srcMat.cols;

   Mat colorSketchTmp(height, width, CV_64FC3);

   Mat dHdx(height, width, CV_64FC1);
   Mat dVdy(height, width, CV_64FC1);

   Mat ct_H(height, width, CV_64FC1);
   Mat ct_V(height, width, CV_64FC1);

   domainTransform(srcMat, dHdx, dVdy, ct_H, ct_V, sigma_s, sigma_r, NC);

   converter.bgr2YCrCb64FType(srcMat, colorSketchTmp);

   vector <Mat> YUV_channel;

   Mat penx = Mat(height, width, CV_32SC1);
   Mat peny = Mat(width, height, CV_32SC1);
   Mat penRes = Mat::zeros(height, width, CV_64FC1);
   Mat penyT;

   double boxRadius;

   double sqrtOf3 = sqrt(3.0);

   Mat lowerPos(height, width, CV_64FC1);
   Mat upperPos(height, width, CV_64FC1);

   Mat lowerIdx = Mat::zeros(height, width, CV_32SC1);
   Mat upperIdx = Mat::zeros(height, width, CV_32SC1);
   Mat lowerIdxV = Mat::zeros(width, height, CV_32SC1);
   Mat upperIdxV = Mat::zeros(width, height, CV_32SC1);

   double multiplier = sigma_s * sqrtOf3; /* sigma_H = sigma_s */

   double divider = sqrt (pow(4.0, numIter) - 1.0);
   double sigma_H_i;

   Mat matT;
   matT = srcMat;

   sigma_H_i = (multiplier * pow(2.0, numIter - 1)) / divider;
   boxRadius = sqrtOf3 * sigma_H_i;

   boxFilter(matT, ct_H, lowerPos, upperPos, lowerIdx, upperIdx, boxRadius);
   matT = matT.t();
   penx = upperIdx - lowerIdx;

   boxFilter(matT, ct_V, lowerPos, upperPos, lowerIdxV, upperIdxV, boxRadius);
   matT = matT.t();
   peny = upperIdxV - lowerIdxV;
   penyT = peny.t();

   for (int y = 0; y < height; y++)
   {
      for (int x = 0; x < width; x++)
      {
         penRes.at<double>(y, x) = shadeFactor *
            (double)(penx.at<int>(y, x) + penyT.at<int>(y, x));
      }
   }

   sketch = penRes.clone();
   split(colorSketchTmp, YUV_channel);
   penRes.copyTo(YUV_channel[0]);
   merge(YUV_channel, colorSketchTmp);
   converter.yCrCb2Bgr64FType(colorSketchTmp, colorSketch);
}

/*
 * Function for compute pencil drawing.
 *
 * The main task of this function is choose version of pencil sketch (colored or grayscale).
 */
void TMOGastal11::pencilDrawing(Mat srcMat,
                                Mat &resMat,
                                double sigma_s,
                                double sigma_r,
                                double shadeFactor,
                                bool color,
                                uint8_t numIter)
{
   int height, width;

   height = srcMat.rows;
   width = srcMat.cols;

   Mat sketch(height, width, CV_64FC1);
   Mat colorSketch(height, width, CV_64FC3);

   pencilSketch(srcMat, sketch, colorSketch, sigma_s, sigma_r, shadeFactor, color, numIter);

   if (color)
   {
      colorSketch.copyTo(resMat);
   }
   else
   {
      sketch.copyTo(resMat);
   }
}

/*
 * According to the article's Tone Mapping description
 * in the part on Real-Time Applications.
 */
void TMOGastal11::toneMappingFilter(Mat srcMat,
                                    Mat &resMat,
                                    uint8_t numIter)
{
   int height, width;
   double sigma_s, sigma_r;
   double min, max;
   Point minLoc, maxLoc;
   Mat L, j1, j2, j3;

   height = srcMat.rows;
   width = srcMat.cols; 
   
   L = srcMat;

   sigma_s = 20.0;
   sigma_r = 0.33;

   // J1
   filterOperation(L, j1, sigma_s, sigma_r, RF, numIter);

   sigma_s = 50.0;
   sigma_r = 0.67;

   // J2
   filterOperation(j1, j2, sigma_s, sigma_r, RF, numIter);

   sigma_s = 100.0;
   sigma_r = 1.34;

   // J3
   filterOperation(j2, j3, sigma_s, sigma_r, RF, numIter);
   
   minMaxLoc(j3, &min, &max, &minLoc, &maxLoc);

   Mat B = (j3 - min) / (max - min);
   Scalar tmpMean = mean(mean(mean(B)));
   double mean = tmpMean.val[0];

   Mat d0 = L - j1;
   Mat d1 = j1 - j2;
   Mat d2 = j2 - j3;

   Mat lc = 0.12 + mean + 0.9 * (B - mean) +
      0.3 * d0 + 0.2 * d1 + 0.2 * d2;
      
   resMat = lc;
}

/*
 * Real-Time Application Tone mapping.
 * This method provides tone mapping
 * of the input HDR image with the use
 * of the implemented RF filter.
 */
void TMOGastal11::toneMapping(Mat srcMat,
                              Mat &resMat,
                              uint8_t numIter)
{
   const double eps = pow(2,-52);

   vector<Mat> sepChannelSource;
   split(srcMat, sepChannelSource);

   // Luminance channel.
   Mat lum = 0.299 * sepChannelSource[2] +
             0.587 * sepChannelSource[1] +
             0.114 * sepChannelSource[0];

   merge(sepChannelSource, srcMat);     

   // Using of log-luminance.
   Mat logLum;
   log(lum + eps, logLum);     

   // Filter luminance channel.
   Mat res;
   toneMappingFilter(logLum, res, numIter);

   // Fill the all result math channels
   // with the result luminance channel.
   vector<Mat> sepChannelResult;
   split(resMat, sepChannelResult);          

   sepChannelResult[0] = res;
   sepChannelResult[1] = res;
   sepChannelResult[2] = res;

   merge(sepChannelResult, resMat);

   Mat divider(srcMat.rows, srcMat.cols, CV_64FC3);

   vector<Mat> sepChannelDivider;
   split(divider, sepChannelDivider);

   lum += eps;

   sepChannelDivider[0] = lum;
   sepChannelDivider[1] = lum;
   sepChannelDivider[2] = lum;

   merge(sepChannelDivider, divider);

   srcMat /= divider;
   resMat = resMat.mul(srcMat);

   // Correct Gamma
   pow(resMat, 1.0/1.8, resMat);
}

/*
>>>>>>> 5285fc0d
 * Main method for Domain Transform for Edge-Aware Image and Video Processing operator
 */
int TMOGastal11::Transform()
{
   int height, width, channelsCnt;
   uint8_t pNumIter, pFilterType;
   double pSigmaS, pSigmaR;
   double* pDestData;

   /***********************/
   /* Get user parameters */
   /***********************/

   pNumIter = numIter.GetInt();
   pFilterType = filterType.GetInt();
   pSigmaS = sigma_s.GetDouble();
   pSigmaR = sigma_r.GetDouble();

   Mat srcMat = TMOImage2Mat(pSrc);

   Mat result(srcMat.rows, srcMat.cols, CV_64FC3);        

<<<<<<< HEAD
   filterOperation(srcMat, result, pSigmaS, pSigmaR, pFilterType, pNumIter);
=======
   switch (pFilterAppl) {
      case EDGEAWARESMOOTH:
         edgeAwareSmoothing(srcMat, result, pSigmaS, pSigmaR, pFilterType, pNumIter);
         break;
      case DETAILENHC:
         detailEnhancement(srcMat, result, pSigmaS, pSigmaR, pFilterType, pNumIter);
         break;
      case STYLIZATION:
         stylization(srcMat, result, pSigmaS, pSigmaR, pFilterType, pNumIter);
         break;
      case PENCILSKETCH:
         pencilDrawing(srcMat, result, pSigmaS, pSigmaR, pShadeFactor, pPencilColor, pNumIter);
         break;
      case TONEMAPPING:
         toneMapping(srcMat, result, pNumIter);
         break;
      default:
         break;
   }
>>>>>>> 5285fc0d

   width = result.size().width;
   height = result.size().height;
   channelsCnt = result.channels();

   pDestData = pDst->GetData();

   /*
	 * Save result to the destination image
	 */   
   int y = 0;
   for (; y < height; y++)
   {
      for (int x = 0; x < width; x++)
      {
         *pDestData++ = result.at<double>(y, x*channelsCnt+2);
         *pDestData++ = result.at<double>(y, x*channelsCnt+1);
         *pDestData++ = result.at<double>(y, x*channelsCnt);
      }
   }

	return 0;
}
<|MERGE_RESOLUTION|>--- conflicted
+++ resolved
@@ -1,1383 +1,1258 @@
-/*******************************************************************************
-*                                                                              *
-*                       Brno University of Technology                          *
-*                       CPhoto@FIT                                             *
-*                                                                              *
-*                       Tone Mapping Studio                                    *
-*                                                                              *
-*                       Brno 2022                                              *
-*                                                                              *
-*                       Implementation of the TMOGastal11 class                *
-*                                                                              *
-*******************************************************************************/
-
-/*
- * Following code is inspired of original public MATLAB implementation
- * of article:
- *
- *    Domain Transform for Edge-Aware Image and Video Processing
- *    Eduardo S. L. Gastal  and  Manuel M. Oliveira
- *    ACM Transactions on Graphics. Volume 30 (2011), Number 4.
- *    Proceedings of SIGGRAPH 2011, Article 69.
- *
- * Source: http://inf.ufrgs.br/~eslgastal/DomainTransform/
- * Authors: Eduardo S. L. Gastal, Manuel M. Oliveira
- *
- * All rights of original implementation reserved to the authors
- * and any possible similarities are taken as citation of mentioned source.
- */
-
-#include <limits>
-#include <float.h>
-
-#include "TMOGastal11.h"
-
-#define CHANNELSCNT 3
-#define NC 1
-#define IC 2
-#define RF 3
-#define PADARR_REPLICATE 0
-#define PADARR_CONSTANT 1
-
-using namespace std;
-using namespace cv;
-
-TMOGastal11::TMOGastal11()
-{
-	SetName(L"Gastal11");
-	SetDescription(L"Domain Transform for Edge-Aware Image and Video Processing");
-
-<<<<<<< HEAD
-=======
-   /* pencilColor parameter */
-   pencilColor.SetName(L"pencilColor");
-   pencilColor.SetDescription(L"Color version of pencil drawing.");
-   pencilColor.SetDefault(false);
-   pencilColor = false;
-   this->Register(pencilColor);
-
-   /* shadeFactor parameter */
-   shadeFactor.SetName(L"shadeFactor");
-   shadeFactor.SetDescription(L"Used only for pencil drawing.\n"
-                              "\t\tShade factor scale the output image intensity.\n"
-                              "\t\tThe higher the value, the brighter is the result (0.0 - 0.1).");
-   shadeFactor.SetDefault(0.05);
-   shadeFactor = 0.05;
-   shadeFactor.SetRange(0.0, 0.1);
-   this->Register(shadeFactor);
-
-   /* filter application */
-   /*
-    * 0 - edge aware smoothing (usage of basic filters)
-    * 1 - detail enhancement
-    * 2 - stylization
-    * 3 - pencil drawing
-    * 4 - tone mapping
-    */
-   filterAppl.SetName(L"filterAppl");
-   filterAppl.SetDescription(L"Application of filter. "
-                             "Possible values are:\n"
-                             "\t\t0 (Edge aware smoothing - basic filtering),\n"
-                             "\t\t1 (Detail enhancement),\n"
-                             "\t\t2 (Stylization),\n"
-                             "\t\t3 (Pencil drawing - filterType is unused, "
-                             "recommended sigma_s = 10.0, sigma_r = 0.1),\n"
-                             "\t\t4 (Tone Mapping) - only numIter parameter is used");
-   filterAppl.SetDefault(4);
-   filterAppl = 4;
-   filterAppl.SetRange(0, 4);
-   this->Register(filterAppl);
-
->>>>>>> 5285fc0d
-   /* filterType parameter */
-   filterType.SetName(L"filterType");
-   filterType.SetDescription(L"Type of filter. Possible values are: 1 (NC), 2 (IC), 3 (RF)");
-   filterType.SetDefault(1);
-   filterType = 1;
-   filterType.SetRange(1, 3);
-   this->Register(filterType);
-
-   /* sigma_r parameter */
-   sigma_r.SetName(L"sigma_r");
-   sigma_r.SetDescription(L"Sigma_r parameter: <0.0, 3.0>");
-   sigma_r.SetDefault(0.4);
-   sigma_r = 0.4;
-   sigma_r.SetRange(0.0, 3.0);
-   this->Register(sigma_r);
-
-   /* sigma_s parameter */
-   sigma_s.SetName(L"sigma_s");
-   sigma_s.SetDescription(L"Sigma_s parameter: <0.0, 300.0>");
-   sigma_s.SetDefault(60.0);
-   sigma_s = 60.0;
-   sigma_s.SetRange(0.0, 300.0);
-   this->Register(sigma_s);
-
-   /* numIter parameter */
-   numIter.SetName(L"numIter");
-   numIter.SetDescription(L"Number of iterations: <1, 10>");
-   numIter.SetDefault(3);
-   numIter = 3;
-   numIter.SetRange(1, 10);
-   this->Register(numIter);
-}
-
-TMOGastal11::~TMOGastal11()
-{
-}
-
-/*
- * Convert TMOImage to cv::Mat
- */
-Mat TMOImage2Mat(TMOImage* pSrc)
-{
-	double* pSourceData;
-	int rowsCnt, colsCnt;
-
-	pSourceData = pSrc->GetData();
-	rowsCnt = pSrc->GetHeight();
-	colsCnt = pSrc->GetWidth();
-
-	Mat srcConvMat(rowsCnt, colsCnt, CV_64FC3);
-
-	if (srcConvMat.isContinuous())
-	{
-		colsCnt *= rowsCnt;
-		rowsCnt = 1;
-	}
-
-	for (int y = 0; y < rowsCnt; y++)
-	{
-		for (int x = 0; x < colsCnt; x++)
-		{
-		   for (int c = 0; c < CHANNELSCNT; c++)
-		   {
-		      srcConvMat.at<double>(y, x*CHANNELSCNT+c) = pSourceData[CHANNELSCNT-c-1];
-		   }
-
-			/* Add count of channels (RGB) to pointer */
-			pSourceData += CHANNELSCNT;
-		}
-	}
-
-	return srcConvMat;
-}
-
-/*
- * Function for calculate differences.
- */
-void diff(Mat &srcMat, Mat &dstMat, uint8_t dim)
-{
-   int height, width, channelsCnt;
-
-   assert(dim == 2 || dim == 1);
-
-   height      = srcMat.rows;
-   width       = srcMat.cols;
-   channelsCnt = srcMat.channels();
-
-   if (dim == 2)
-   {
-      for (int y = 0; y < height; y++)
-      {
-         for (int x = 0; x < width - 1; x++)
-         {
-            for (int c = 0; c < channelsCnt; c++)
-            {
-               dstMat.at<double>(y, x * channelsCnt + c) = srcMat.at<double>(y, (x+1)*channelsCnt+c) - srcMat.at<double>(y, x*channelsCnt+c);
-            }
-         }
-      }
-   }
-   else if (dim == 1)
-   {
-      for (int y = 0; y < height - 1; y++)
-      {
-         for (int x = 0; x < width; x++)
-         {
-<<<<<<< HEAD
-            for (int c = 0; c < channelsCnt; c++)
-            {
-               dstMat.at<double>(y, x*channelsCnt + c) = srcMat.at<double>(y+1, x*channelsCnt + c) - srcMat.at<double>(y, x*channelsCnt + c);
-            }
-=======
-            srcConvMat.at<double>(y, x*CHANNELSCNT+c) =
-               pSourceData[CHANNELSCNT-c-1];
->>>>>>> 5285fc0d
-         }
-      }
-   }
-}
-
-/*
- * Function for convert subscripts to linear indices (for one dimension).
- */
-Mat sub2indOneDim(Size indSize, Size resSize, Mat rows, Mat cols)
-{
-   int height, width;
-   int indHeight, indWidth;
-   Mat tmp;
-
-   height = resSize.height;
-   width = resSize.width;
-
-   indHeight = indSize.height;
-   indWidth = indSize.width;
-
-   assert(rows.rows == height &&
-          rows.cols == width &&
-          cols.rows == height &&
-          cols.cols == width);
-
-   Mat resMat(height, width, CV_32SC1);
-
-   multiply(cols, indHeight, tmp);
-
-   resMat = tmp + rows;
-
-   return resMat;
-}
-
-/*
- * Function for find first greater value than reference value.
- * If greater element was found, returns his index. Otherwise returns 0.
- */
-int findFirstGtr(Mat srcMat, double cmpVal, int startIdx = 0)
-{
-   int i;
-   int width;
-
-   width = srcMat.size().width;
-
-   i = startIdx;
-
-   while ((i < width) && (srcMat.at<double>(0, i) <= cmpVal))
-   {
-      i++;
-   }
-
-   return (i < width) ? (i - startIdx) : 0;
-}
-
-/*
- * Own implementation of MATLAB padarray function using OpenCV copyMakeBorder().
- *
- * Original MATLAB function: https://www.mathworks.com/help/images/ref/padarray.html
- */
-Mat padArray (Mat srcMat, int rowPad, int colPad, uint8_t borderType)
-{
-   int height, width;
-
-   assert(borderType == PADARR_REPLICATE || borderType == PADARR_CONSTANT);
-
-   height = srcMat.rows;
-   width = srcMat.cols;
-
-   Mat tmp = Mat::zeros(height + rowPad*2, width + colPad*2, srcMat.type());
-
-   if (borderType == PADARR_REPLICATE)
-   {
-      copyMakeBorder(srcMat, tmp, rowPad, rowPad, colPad, colPad, BORDER_REPLICATE);
-   }
-   else if (borderType == PADARR_CONSTANT)
-   {
-      copyMakeBorder(srcMat, tmp, rowPad, rowPad, colPad, colPad, BORDER_CONSTANT, 0.0);
-   }
-
-   return tmp;
-}
-
-/*
- * Compute the domain transform (Equation 11).
- */
-void domainTransform (Mat srcMat,
-                      Mat &dHdx,
-                      Mat &dVdy,
-                      Mat &ct_H,
-                      Mat &ct_V,
-                      double sigma_s,
-                      double sigma_r,
-                      uint8_t filterOper)
-{
-   int height, width, channelsCnt;
-
-   width  = srcMat.size().width;
-   height = srcMat.size().height;
-   channelsCnt = srcMat.channels();
-
-   /* Horizontal and vertical partial derivatives using finite differences */
-   Mat dIcdx(height, width-1, CV_64FC3);
-   Mat dIcdy(height-1, width, CV_64FC3);
-
-   diff(srcMat, dIcdx, 2);
-   diff(srcMat, dIcdy, 1);
-
-   Mat dIdx = Mat::zeros(height, width, CV_64FC1);
-   Mat dIdy = Mat::zeros(height, width, CV_64FC1);
-
-   /* Compute the l1-norm distance of neighbor pixels */
-   for (int y = 0; y < height; y++)
-   {
-      for (int x = 0; x < width - 1; x++)
-      {
-         for (int c = 0; c < channelsCnt; c++)
-         {
-            dIdx.at<double>(y, x+1) = dIdx.at<double>(y, x+1) +
-               abs(dIcdx.at<double>(y, x*channelsCnt + c));
-         }
-      }
-   }
-
-   for (int y = 0; y < height-1; y++)
-   {
-      for (int x = 0; x < width; x++)
-      {
-         for (int c = 0; c < channelsCnt; c++)
-         {
-            dIdy.at<double>(y+1, x) = dIdy.at<double>(y+1, x) +
-               abs(dIcdy.at<double>(y, x*channelsCnt + c));
-         }
-      }
-   }
-
-   /* Compute the derivatives of the horizontal and vertical domain transforms */
-   multiply(dIdx, sigma_s/sigma_r, dHdx);
-   multiply(dIdy, sigma_s/sigma_r, dVdy);
-
-   dHdx = dHdx + 1.0;
-   dVdy = dVdy + 1.0;
-
-   if (filterOper == RF)
-   {
-       dVdy = dVdy.t();
-   }
-   else
-   {
-       /* NC or IC */
-
-       /* Integrate the domain transforms */
-
-       /* Cumulative sum dHdx, dim 2 */
-       for (int y = 0; y < height; y++)
-       {
-          ct_H.at<double>(y, 0) = dHdx.at<double>(y, 0);
-
-          for (int x = 1; x < width; x++)
-          {
-             ct_H.at<double>(y, x) = ct_H.at<double>(y, x-1) +
-               dHdx.at<double>(y, x);
-          }
-       }
-
-       /* Cumulative sum dVdy, dim 1 */
-       for (int y = 0; y < width; y++)
-       {
-          ct_V.at<double>(0, y) = dVdy.at<double>(0, y);
-
-          for (int x = 1; x < height; x++)
-          {
-             ct_V.at<double>(x, y) = ct_V.at<double>(x-1, y) +
-               dVdy.at<double>(x, y);
-          }
-       }
-
-       /* The vertical pass is performed using a transposed image */
-       ct_V = ct_V.t();
-   }
-}
-
-/*
- * Function for computer box filter.
- * Used for computing normalized or interpolated convolution.
- */
-void boxFilter (Mat &srcMat,
-                Mat &domainPosition,
-                Mat &lowerPos,
-                Mat &upperPos,
-                Mat &lowerIdx,
-                Mat &upperIdx,
-                double boxRadius)
-{
-   int height, width, channelsCnt;
-
-   width  = srcMat.size().width;
-   height = srcMat.size().height;
-   channelsCnt = srcMat.channels();
-
-   lowerPos = domainPosition - boxRadius;
-   upperPos = domainPosition + boxRadius;
-
-   Mat domainPosRow(1, width+1, CV_64FC1);
-
-   for (int y = 0; y < height; y++)
-   {
-      for (int i = 0; i < width; i++)
-      {
-         domainPosRow.at<double>(0, i) = domainPosition.at<double>(y, i);
-      }
-
-      domainPosRow.at<double>(0, width) = numeric_limits<double>::infinity();
-
-      Mat lowerPosRow(1, width, CV_64FC1);
-      Mat upperPosRow(1, width, CV_64FC1);
-
-      for (int i = 0; i < width; i++)
-      {
-         lowerPosRow.at<double>(0, i) = lowerPos.at<double>(y, i);
-         upperPosRow.at<double>(0, i) = upperPos.at<double>(y, i);
-      }
-
-      Mat localLowerIdx = Mat::zeros(1, width, CV_32SC1);
-      Mat localUpperIdx = Mat::zeros(1, width, CV_32SC1);
-
-<<<<<<< HEAD
-      localLowerIdx.at<int>(0, 0) = findFirstGtr(domainPosRow, lowerPosRow.at<double>(0, 0));
-      localUpperIdx.at<int>(0, 0) = findFirstGtr(domainPosRow, upperPosRow.at<double>(0, 0));
-=======
-      localLowerIdx.at<int>(0, 0) =
-         matUtil.findFirstGtr(domainPosRow, lowerPosRow.at<double>(0, 0));
-      localUpperIdx.at<int>(0, 0) =
-         matUtil.findFirstGtr(domainPosRow, upperPosRow.at<double>(0, 0));
->>>>>>> 5285fc0d
-
-      for (int x = 1; x < width; x++)
-      {
-         localLowerIdx.at<int>(0, x) = localLowerIdx.at<int>(0, x-1) +
-                                       findFirstGtr(domainPosRow,
-                                                    lowerPosRow.at<double>(0, x),
-                                                    localLowerIdx.at<int>(0, x-1));
-         localUpperIdx.at<int>(0, x) = localUpperIdx.at<int>(0, x-1) +
-                                       findFirstGtr(domainPosRow,
-                                                    upperPosRow.at<double>(0, x),
-                                                    localUpperIdx.at<int>(0, x-1));
-      }
-
-      for (int i = 0; i < width; i++)
-      {
-         lowerIdx.at<int>(y, i) = localLowerIdx.at<int>(0, i);
-         upperIdx.at<int>(y, i) = localUpperIdx.at<int>(0, i);
-      }
-   }
-}
-
-/*
- * Function for compute normalized convolution.
- */
-void NCfilter (Mat srcMat, Mat &outMat, Mat &domainPosition, double radius)
-{
-   int height, width, channelsCnt;
-   int bVal, aVal;
-   int bCol, bRow;
-   int aCol, aRow;
-
-   width  = srcMat.size().width;
-   height = srcMat.size().height;
-   channelsCnt = srcMat.channels();
-
-   Mat resMat(height, width, CV_64FC3);
-
-   Mat lowerPos(height, width, CV_64FC1);
-   Mat upperPos(height, width, CV_64FC1);
-
-   Mat lowerIdx = Mat::zeros(height, width, CV_32SC1);
-   Mat upperIdx = Mat::zeros(height, width, CV_32SC1);
-
-   boxFilter(srcMat, domainPosition, lowerPos, upperPos, lowerIdx, upperIdx, radius);
-
-   // Compute the box filter using a summed area table
-   Mat SAT = Mat::zeros(height, width+1, CV_64FC3);
-
-   /* cumsum */
-   for (int i = 0; i < height; i++)
-   {
-      SAT.at<double>(i, channelsCnt)   = srcMat.at<double>(i, 0);
-      SAT.at<double>(i, channelsCnt+1) = srcMat.at<double>(i, 1);
-      SAT.at<double>(i, channelsCnt+2) = srcMat.at<double>(i, 2);
-
-      for (int j = 2; j < SAT.size().width; j++)
-      {
-         for (int c = 0; c < channelsCnt; c++)
-         {
-            SAT.at<double>(i, j*channelsCnt+c) =srcMat.at<double>(i, (j-1)*channelsCnt+c) +
-               SAT.at<double>(i, (j-1)*channelsCnt+c);
-
-         }
-      }
-   }
-
-   Mat rowIndices(height, width, CV_32SC1);
-
-   /* repmat */
-   for (int y = 0; y < height; y++)
-   {
-      for (int x = 0; x < width; x++)
-      {
-         rowIndices.at<int>(y, x) = y;
-      }
-   }
-
-   Mat a(height, width, CV_32SC1);
-   Mat b(height, width, CV_32SC1);
-
-   Size SATSize = SAT.size();
-   Size resSize = srcMat.size();
-
-   a = sub2indOneDim(SATSize, resSize, rowIndices, lowerIdx);
-   b = sub2indOneDim(SATSize, resSize, rowIndices, upperIdx);
-
-   for (int c = 0; c < channelsCnt; c++)
-   {
-      for (int y = 0; y < height; y++)
-      {
-         for (int x = 0; x < width; x++)
-         {
-            bVal = b.at<int>(y,x);
-
-            bCol = bVal / height;
-            bRow = bVal % height;
-
-            aVal = a.at<int>(y, x);
-
-            aCol = aVal / height;
-            aRow = aVal % height;
-
-            resMat.at<double>(y, x*channelsCnt+c) =
-               (SAT.at<double>(bRow, bCol*channelsCnt+c) - SAT.at<double>(aRow, aCol*channelsCnt+c)) /
-                  (double)(upperIdx.at<int>(y, x) - lowerIdx.at<int>(y, x));
-         }
-      }
-   }
-
-   resMat.copyTo(outMat);
-}
-
-/*
- * Function for compute interpolated convolution.
- */
-void ICfilter (Mat srcMat, Mat &outMat, Mat &domainPosition, double radius)
-{
-   double C, L, R;
-   double alpha, yi;
-   int l1_val, l1_col, l1_row;
-   int u0_val, u0_col, u0_row;
-   int l0_val, l0_col, l0_row;
-   int u1_val, u1_col, u1_row;
-   int height, width, channelsCnt;
-   int domainPosHeight, domainPosWidth;
-
-   width  = srcMat.size().width;
-   height = srcMat.size().height;
-   channelsCnt = srcMat.channels();
-
-   Mat resMat(height, width, CV_64FC3);
-
-   Mat lowerPos(height, width, CV_64FC1);
-   Mat upperPos(height, width, CV_64FC1);
-
-   Mat lowerIdx = Mat::zeros(height, width, CV_32SC1);
-   Mat upperIdx = Mat::zeros(height, width, CV_32SC1);
-
-   lowerPos = domainPosition - radius;
-   upperPos = domainPosition + radius;
-
-   boxFilter(srcMat, domainPosition, lowerPos, upperPos, lowerIdx, upperIdx, radius);
-
-   // Compute the box filter using a summed area table. This SAT is built using
-   // the area under the graph (in the transformed domain) of the interpolated
-   // signal. We use linear interpolation and compute the area using the
-   // trapezoidal rule.
-
-   Mat img(height, width-1, CV_64FC3);
-   Mat domain(height, width-1, CV_64FC3);
-
-   for (int y = 0; y < height; y++)
-   {
-      for (int x = 0; x < width-1; x++)
-      {
-         double domainVal = domainPosition.at<double>(y,x+1) - domainPosition.at<double>(y, x);
-
-         for (int c = 0; c < channelsCnt; c++)
-         {
-            img.at<double>(y, x*channelsCnt+c) =
-               0.5 * (srcMat.at<double>(y, (x+1)*channelsCnt+c) + srcMat.at<double>(y, x*channelsCnt+c));
-            domain.at<double>(y, x*channelsCnt+c) = domainVal;
-         }
-      }
-   }
-
-   Mat areas(height, width-1, CV_64FC3);
-
-   multiply(img, domain, areas);
-
-   Mat SAT = Mat::zeros(height, width, CV_64FC3);
-
-   /* cumsum */
-   for (int i = 0; i < height; i++)
-   {
-      SAT.at<double>(i, channelsCnt)   = areas.at<double>(i, 0);
-      SAT.at<double>(i, channelsCnt+1) = areas.at<double>(i, 1);
-      SAT.at<double>(i, channelsCnt+2) = areas.at<double>(i, 2);
-
-      for (int j = 2; j < width; j++)
-      {
-         for (int c = 0; c < channelsCnt; c++)
-         {
-            SAT.at<double>(i, j*channelsCnt+c) = areas.at<double>(i, (j-1)*channelsCnt+c) +
-               SAT.at<double>(i, (j-1)*channelsCnt+c);
-         }
-      }
-   }
-
-   Mat rowIndices(height, width, CV_32SC1);
-
-   /* repmat */
-   for (int y = 0; y < height; y++)
-   {
-      for (int x = 0; x < width; x++)
-      {
-         rowIndices.at<int>(y, x) = y;
-      }
-   }
-
-   srcMat = padArray(srcMat, 0, 1, PADARR_REPLICATE);
-   SAT = padArray(SAT, 0, 1, PADARR_CONSTANT);
-   domainPosition = padArray(domainPosition, 0, 1, PADARR_REPLICATE);
-
-   // Pixel values outside the bounds of the image are assumed to equal the
-   // nearest pixel border value.
-
-   domainPosHeight = domainPosition.rows;
-   domainPosWidth = domainPosition.cols;
-
-   for (int y = 0; y < height; y++) {
-      domainPosition.at<double>(y, 0) =
-         domainPosition.at<double>(y, 0) - 1.2 * radius;
-      domainPosition.at<double>(y, domainPosWidth-1) =
-         domainPosition.at<double>(y, domainPosWidth-1) + 1.2 * radius;
-   }
-
-   lowerIdx = lowerIdx + 1;
-
-   Mat l1 = sub2indOneDim(SAT.size(), resMat.size(), rowIndices, lowerIdx);
-   Mat u0 = sub2indOneDim(SAT.size(), resMat.size(), rowIndices, upperIdx);
-
-   Mat l0 = sub2indOneDim(SAT.size(), resMat.size(), rowIndices, lowerIdx-1);
-   Mat u1 = sub2indOneDim(SAT.size(), resMat.size(), rowIndices, upperIdx+1);
-
-   for (int c = 0; c < channelsCnt; c++)
-   {
-      for (int y = 0; y < height; y++)
-      {
-         for (int x = 0; x < width; x++)
-         {
-            l1_val = l1.at<int>(y, x);
-            l1_col = l1_val / height;
-            l1_row = l1_val % height;
-
-            u0_val = u0.at<int>(y, x);
-            u0_col = u0_val / height;
-            u0_row = u0_val % height;
-
-            l0_val = l0.at<int>(y, x);
-            l0_col = l0_val / height;
-            l0_row = l0_val % height;
-
-            u1_val = u1.at<int>(y, x);
-            u1_col = u1_val / height;
-            u1_row = u1_val % height;
-
-            C = SAT.at<double>(u0_row, u0_col*channelsCnt+c) - SAT.at<double>(l1_row, l1_col*channelsCnt+c);
-
-            // Left fractional areas
-            alpha = (lowerPos.at<double>(y, x) - domainPosition.at<double>(l0_row, l0_col)) /
-               (domainPosition.at<double>(l1_row, l1_col) - domainPosition.at<double>(l0_row, l0_col));
-
-            yi = srcMat.at<double>(l0_row, l0_col*channelsCnt+c) + alpha *
-               (srcMat.at<double>(l1_row, l1_col*channelsCnt+c) - srcMat.at<double>(l0_row, l0_col*channelsCnt+c));
-
-            L = 0.5 * (yi + srcMat.at<double>(l1_row, l1_col*channelsCnt+c)) * (1.0 - alpha) *
-               (domainPosition.at<double>(l1_row, l1_col) - domainPosition.at<double>(l0_row, l0_col));
-
-            // Right fractional areas
-            alpha = (upperPos.at<double>(y, x) - domainPosition.at<double>(u0_row, u0_col)) /
-               (domainPosition.at<double>(u1_row, u1_col) - domainPosition.at<double>(u0_row, u0_col));
-
-            yi = srcMat.at<double>(u0_row, u0_col*channelsCnt+c) + alpha *
-               (srcMat.at<double>(u1_row, u1_col*channelsCnt+c) - srcMat.at<double>(u0_row, u0_col*channelsCnt+c));
-
-            R = 0.5 * (yi + srcMat.at<double>(u0_row, u0_col*channelsCnt+c)) * alpha *
-               (domainPosition.at<double>(u1_row, u1_col) - domainPosition.at<double>(u0_row, u0_col));
-
-            resMat.at<double>(y, x*channelsCnt+c) = (L + C + R) / (2 * radius);
-         }
-      }
-   }
-
-   resMat.copyTo(outMat);
-}
-
-/*
- * Function for compute recursive filter.
- */
-void Rfilter(Mat srcMat, Mat &outMat, Mat &domainPosition, double sigma_H)
-{
-   int height, width, channelsCnt;
-
-   height = srcMat.size().height;
-   width = srcMat.size().width;
-   channelsCnt = srcMat.channels();
-
-   double a = exp((-1.0 * sqrt(2.0)) / sigma_H);
-
-   Mat resMat(height, width, CV_64FC3);
-   Mat V = Mat(height, width, CV_64FC1);
-
-   srcMat.copyTo(resMat);
-
-   for (int y = 0; y < height; y++)
-   {
-      for (int x = 0; x < width; x++)
-      {
-          V.at<double>(y, x) = pow(a, domainPosition.at<double>(y, x));
-      }
-   }
-
-   for(int y = 0; y < height; y++)
-   {
-      for(int x = 1; x < width; x++)
-      {
-         for(int c = 0; c < channelsCnt; c++)
-         {
-            resMat.at<double>(y, x*channelsCnt+c) = resMat.at<double>(y, x*channelsCnt+c) +
-               V.at<double>(y,x) * (resMat.at<double>(y, (x-1)*channelsCnt+c) - resMat.at<double>(y, x*channelsCnt+c));
-         }
-      }
-   }
-
-   for(int y = 0; y < height; y++)
-   {
-      for(int x = width-2; x >= 0; x--)
-      {
-         for(int c = 0; c < channelsCnt; c++)
-         {
-            resMat.at<double>(y, x*channelsCnt+c) = resMat.at<double>(y, x*channelsCnt+c) +
-               V.at<double>(y,x+1) * (resMat.at<double>(y, (x+1)*channelsCnt+c) - resMat.at<double>(y, x*channelsCnt+c));
-         }
-      }
-   }
-
-   resMat.copyTo(outMat);
-}
-
-/*
- * Function for handle NC filter type.
- */
-void filterOperationNC(Mat srcMat, Mat &resMat, double sigma_s, double sigma_r, uint8_t numIter)
-{
-    int height, width;
-    double multiplier, divider;
-    double sigma_H_i;
-    double boxRadius;
-    double sqrtOf3 = sqrt(3.0);
-
-    height = srcMat.size().height;
-    width  = srcMat.size().width;
-
-    Mat matT(height, width, CV_64FC3);
-    Mat outMat(height, width, CV_64FC3);
-
-    Mat dHdx(height, width, CV_64FC1);
-    Mat dVdy(height, width, CV_64FC1);
-
-    Mat ct_H(height, width, CV_64FC1);
-    Mat ct_V(height, width, CV_64FC1);
-
-    domainTransform (srcMat, dHdx, dVdy, ct_H, ct_V, sigma_s, sigma_r, NC);
-
-    multiplier = sigma_s * sqrt(3.0); /* sigma_H = sigma_s */
-    divider = sqrt(pow(4.0, numIter) - 1.0);
-
-    matT = srcMat;
-
-    for (int i = 0; i < numIter; i++)
-    {
-       sigma_H_i = multiplier * pow(2.0, numIter - (i+1)) / divider;
-       boxRadius = sqrtOf3 * sigma_H_i;
-
-       NCfilter(matT, outMat, ct_H, boxRadius);
-       matT = outMat.t();
-
-       NCfilter(matT, outMat, ct_V, boxRadius);
-       matT = outMat.t();
-    }
-
-    resMat = matT.clone();
-}
-
-/*
- * Function for handle IC filter type.
- */
-void filterOperationIC(Mat srcMat,
-                       Mat &resMat,
-                       double sigma_s,
-                       double sigma_r,
-                       uint8_t numIter)
-{
-   int height, width;
-   double multiplier, divider;
-   double sigma_H_i;
-   double boxRadius;
-   double sqrtOf3 = sqrt(3.0);
-
-   height = srcMat.size().height;
-   width  = srcMat.size().width;
-
-   Mat matT(height, width, CV_64FC3);
-   Mat outMat(height, width, CV_64FC3);
-
-   Mat dHdx(height, width, CV_64FC1);
-   Mat dVdy(height, width, CV_64FC1);
-
-   Mat ct_H(height, width, CV_64FC1);
-   Mat ct_V(height, width, CV_64FC1);
-
-   domainTransform (srcMat, dHdx, dVdy, ct_H, ct_V, sigma_s, sigma_r, NC);
-
-   multiplier = sigma_s * sqrt(3.0); // sigma_H = sigma_s
-   divider = sqrt(pow(4.0, numIter) - 1.0);
-
-   matT = srcMat;
-
-   for (int i = 0; i < numIter; i++)
-   {
-      sigma_H_i = multiplier * pow(2.0, numIter - (i+1)) / divider;
-      boxRadius = sqrtOf3 * sigma_H_i;
-
-      ICfilter(matT, outMat, ct_H, boxRadius);
-      matT = outMat.t();
-
-      ICfilter(matT, outMat, ct_V, boxRadius);
-      matT = outMat.t();
-   }
-
-   resMat = matT.clone();
-}
-
-/*
- * Function for handle RF filter type.
- */
-void filterOperationRF(Mat srcMat,
-                       Mat &resMat,
-                       double sigma_s,
-                       double sigma_r,
-                       uint8_t numIter)
-{
-    int height, width;
-    double multiplier, divider;
-    double sigma_H_i;
-
-    height = srcMat.size().height;
-    width  = srcMat.size().width;
-
-    Mat matT(height, width, CV_64FC3);
-    Mat outMat(height, width, CV_64FC3);
-
-    Mat dHdx(height, width, CV_64FC1);
-    Mat dVdy(height, width, CV_64FC1);
-
-    Mat ct_H, ct_V;
-
-    domainTransform (srcMat, dHdx, dVdy, ct_H, ct_V, sigma_s, sigma_r, RF);
-
-    multiplier = sigma_s * sqrt(3.0); /* sigma_H = sigma_s */
-    divider = sqrt (pow(4.0, numIter) - 1.0);
-    matT = srcMat;
-
-    for (int i = 0; i < numIter; i++)
-    {
-        sigma_H_i = multiplier * pow(2.0, numIter - (i+1)) / divider;
-
-        Rfilter(matT, outMat, dHdx, sigma_H_i);
-        matT = outMat.t();
-
-        Rfilter(matT, outMat, dVdy, sigma_H_i);
-        matT = outMat.t();
-    }
-
-    resMat = matT.clone();
-}
-
-/*
- * Function for handle type of filter (NC, IC or RF).
- */
-void filterOperation(Mat srcMat, Mat &resMat, double sigma_s, double sigma_r, uint8_t filterType, uint8_t numIter)
-{
-    switch (filterType) {
-        case NC:
-            filterOperationNC(srcMat, resMat, sigma_s, sigma_r, numIter);
-            break;
-        case IC:
-            filterOperationIC(srcMat, resMat, sigma_s, sigma_r, numIter);
-            break;
-        case RF:
-            filterOperationRF(srcMat, resMat, sigma_s, sigma_r, numIter);
-            break;
-        default:
-            break;
-    }
-}
-
-/*
-<<<<<<< HEAD
-=======
- * Function for compute edge aware smoothing.
- *
- * Function computes basic filtering with NC, IC or RF.
- */
-void TMOGastal11::edgeAwareSmoothing(Mat srcMat,
-                                     Mat &resMat,
-                                     double sigma_s,
-                                     double sigma_r,
-                                     uint8_t filterType,
-                                     uint8_t numIter)
-{
-   filterOperation(srcMat, resMat, sigma_s, sigma_r, filterType, numIter);
-}
-
-/*
- * Function for compute detail enhancement as a concrete usage of filters.
- *
- * Function is based on an OpenCV implementation of detail enhancement
- * Source: https://github.com/opencv/opencv/blob/17234f82d025e3bbfbf611089637e5aa2038e7b8/modules/photo/src/npr.cpp
- * Author: Siddharthk (https://github.com/Siddharthk)
- * Original implementation page: https://www.inf.ufrgs.br/~eslgastal/DomainTransform/Detail_Manipulation/index.html
- */
-void TMOGastal11::detailEnhancement(Mat srcMat,
-                                    Mat &resMat,
-                                    double sigma_s,
-                                    double sigma_r,
-                                    uint8_t filterType,
-                                    uint8_t numIter)
-{
-   int height, width;
-
-   height = srcMat.rows;
-   width = srcMat.cols;
-
-   Mat srcMatLab(height, width, CV_64FC3);
-   vector<Mat> sepChannel;
-
-   converter.bgr2Lab64FType(srcMat, srcMatLab);
-
-   split(srcMatLab, sepChannel);
-
-   Mat L = sepChannel[0];
-
-   Mat outMat;
-
-   filterOperation(L, outMat, sigma_s, sigma_r, filterType, numIter);
-
-   Mat D = L - outMat;
-
-   multiply(D, 3.0, D);
-   L = outMat + D;
-
-   sepChannel[0] = L;
-
-   merge(sepChannel, srcMatLab);
-
-   converter.lab2Bgr64FType(srcMatLab, resMat);
-}
-
-/*
- * Function for compute magnitute.
- *
- * Function is based on an OpenCV implementation of stylization
- * Source: https://github.com/opencv/opencv/blob/17234f82d025e3bbfbf611089637e5aa2038e7b8/modules/photo/src/npr.hpp
- * Author: Siddharthk (https://github.com/Siddharthk)
- */
-void TMOGastal11::findMagnitude(Mat srcMat, Mat &mag)
-{
-   int height = srcMat.rows;
-   int width = srcMat.cols;
-
-   vector<Mat> planes;
-   split(srcMat, planes);
-
-   Mat magXR = Mat(height, width, CV_64FC1);
-   Mat magYR = Mat(height, width, CV_64FC1);
-
-   Mat magXG = Mat(height, width, CV_64FC1);
-   Mat magYG = Mat(height, width, CV_64FC1);
-
-   Mat magXB = Mat(height, width, CV_64FC1);
-   Mat magYB = Mat(height, width, CV_64FC1);
-
-   Sobel(planes[0], magXR, CV_64FC1, 1, 0, 3);
-   Sobel(planes[0], magYR, CV_64FC1, 0, 1, 3);
-
-   Sobel(planes[1], magXG, CV_64FC1, 1, 0, 3);
-   Sobel(planes[1], magYG, CV_64FC1, 0, 1, 3);
-
-   Sobel(planes[2], magXB, CV_64FC1, 1, 0, 3);
-   Sobel(planes[2], magYB, CV_64FC1, 0, 1, 3);
-
-   Mat mag1 = Mat(height,width,CV_64FC1);
-   Mat mag2 = Mat(height,width,CV_64FC1);
-   Mat mag3 = Mat(height,width,CV_64FC1);
-
-   magnitude(magXR,magYR,mag1);
-   magnitude(magXG,magYG,mag2);
-   magnitude(magXB,magYB,mag3);
-
-   mag = mag1 + mag2 + mag3;
-   mag = 1.0f - mag;
-}
-
-/*
- * Function for compute stylization as a concrete usage of filters.
- *
- * Function is based on an OpenCV implementation of stylization
- * Source: https://github.com/opencv/opencv/blob/17234f82d025e3bbfbf611089637e5aa2038e7b8/modules/photo/src/npr.hpp
- * Author: Siddharthk (https://github.com/Siddharthk)
- * Original implementation page: https://www.inf.ufrgs.br/~eslgastal/DomainTransform/Stylization/index.html
- */
-void TMOGastal11::stylization(Mat srcMat,
-                              Mat &resMat,
-                              double sigma_s,
-                              double sigma_r,
-                              uint8_t filterType,
-                              uint8_t numIter)
-{
-   int height, width;
-
-   height = srcMat.rows;
-   width = srcMat.cols;
-
-   Mat out(height, width, CV_64FC3);
-
-   filterOperation(srcMat, out, sigma_s, sigma_r, filterType, numIter);
-
-   Mat mag(height, width, CV_64FC1);
-
-   findMagnitude(out, mag);
-
-   Mat stylized;
-
-   vector <Mat> tmp;
-   split(out, tmp);
-
-   multiply(tmp[0],mag,tmp[0]);
-   multiply(tmp[1],mag,tmp[1]);
-   multiply(tmp[2],mag,tmp[2]);
-   merge(tmp,stylized);
-
-   stylized.copyTo(resMat);
-}
-
-/*
- * Function for compute pencil sketch as a concrete usage of filters.
- *
- * Function is based on an OpenCV implementation of pencil sketch
- * Source: https://github.com/opencv/opencv/blob/17234f82d025e3bbfbf611089637e5aa2038e7b8/modules/photo/src/npr.hpp
- * Author: Siddharthk (https://github.com/Siddharthk)
- * Original implementation page: https://www.inf.ufrgs.br/~eslgastal/DomainTransform/Pencil_Drawing/index.html
- */
-void TMOGastal11::pencilSketch(Mat srcMat,
-                               Mat &sketch,
-                               Mat &colorSketch,
-                               double sigma_s,
-                               double sigma_r,
-                               double shadeFactor,
-                               bool color,
-                               uint8_t numIter)
-{
-   int height, width;
-
-   height = srcMat.rows;
-   width = srcMat.cols;
-
-   Mat colorSketchTmp(height, width, CV_64FC3);
-
-   Mat dHdx(height, width, CV_64FC1);
-   Mat dVdy(height, width, CV_64FC1);
-
-   Mat ct_H(height, width, CV_64FC1);
-   Mat ct_V(height, width, CV_64FC1);
-
-   domainTransform(srcMat, dHdx, dVdy, ct_H, ct_V, sigma_s, sigma_r, NC);
-
-   converter.bgr2YCrCb64FType(srcMat, colorSketchTmp);
-
-   vector <Mat> YUV_channel;
-
-   Mat penx = Mat(height, width, CV_32SC1);
-   Mat peny = Mat(width, height, CV_32SC1);
-   Mat penRes = Mat::zeros(height, width, CV_64FC1);
-   Mat penyT;
-
-   double boxRadius;
-
-   double sqrtOf3 = sqrt(3.0);
-
-   Mat lowerPos(height, width, CV_64FC1);
-   Mat upperPos(height, width, CV_64FC1);
-
-   Mat lowerIdx = Mat::zeros(height, width, CV_32SC1);
-   Mat upperIdx = Mat::zeros(height, width, CV_32SC1);
-   Mat lowerIdxV = Mat::zeros(width, height, CV_32SC1);
-   Mat upperIdxV = Mat::zeros(width, height, CV_32SC1);
-
-   double multiplier = sigma_s * sqrtOf3; /* sigma_H = sigma_s */
-
-   double divider = sqrt (pow(4.0, numIter) - 1.0);
-   double sigma_H_i;
-
-   Mat matT;
-   matT = srcMat;
-
-   sigma_H_i = (multiplier * pow(2.0, numIter - 1)) / divider;
-   boxRadius = sqrtOf3 * sigma_H_i;
-
-   boxFilter(matT, ct_H, lowerPos, upperPos, lowerIdx, upperIdx, boxRadius);
-   matT = matT.t();
-   penx = upperIdx - lowerIdx;
-
-   boxFilter(matT, ct_V, lowerPos, upperPos, lowerIdxV, upperIdxV, boxRadius);
-   matT = matT.t();
-   peny = upperIdxV - lowerIdxV;
-   penyT = peny.t();
-
-   for (int y = 0; y < height; y++)
-   {
-      for (int x = 0; x < width; x++)
-      {
-         penRes.at<double>(y, x) = shadeFactor *
-            (double)(penx.at<int>(y, x) + penyT.at<int>(y, x));
-      }
-   }
-
-   sketch = penRes.clone();
-   split(colorSketchTmp, YUV_channel);
-   penRes.copyTo(YUV_channel[0]);
-   merge(YUV_channel, colorSketchTmp);
-   converter.yCrCb2Bgr64FType(colorSketchTmp, colorSketch);
-}
-
-/*
- * Function for compute pencil drawing.
- *
- * The main task of this function is choose version of pencil sketch (colored or grayscale).
- */
-void TMOGastal11::pencilDrawing(Mat srcMat,
-                                Mat &resMat,
-                                double sigma_s,
-                                double sigma_r,
-                                double shadeFactor,
-                                bool color,
-                                uint8_t numIter)
-{
-   int height, width;
-
-   height = srcMat.rows;
-   width = srcMat.cols;
-
-   Mat sketch(height, width, CV_64FC1);
-   Mat colorSketch(height, width, CV_64FC3);
-
-   pencilSketch(srcMat, sketch, colorSketch, sigma_s, sigma_r, shadeFactor, color, numIter);
-
-   if (color)
-   {
-      colorSketch.copyTo(resMat);
-   }
-   else
-   {
-      sketch.copyTo(resMat);
-   }
-}
-
-/*
- * According to the article's Tone Mapping description
- * in the part on Real-Time Applications.
- */
-void TMOGastal11::toneMappingFilter(Mat srcMat,
-                                    Mat &resMat,
-                                    uint8_t numIter)
-{
-   int height, width;
-   double sigma_s, sigma_r;
-   double min, max;
-   Point minLoc, maxLoc;
-   Mat L, j1, j2, j3;
-
-   height = srcMat.rows;
-   width = srcMat.cols; 
-   
-   L = srcMat;
-
-   sigma_s = 20.0;
-   sigma_r = 0.33;
-
-   // J1
-   filterOperation(L, j1, sigma_s, sigma_r, RF, numIter);
-
-   sigma_s = 50.0;
-   sigma_r = 0.67;
-
-   // J2
-   filterOperation(j1, j2, sigma_s, sigma_r, RF, numIter);
-
-   sigma_s = 100.0;
-   sigma_r = 1.34;
-
-   // J3
-   filterOperation(j2, j3, sigma_s, sigma_r, RF, numIter);
-   
-   minMaxLoc(j3, &min, &max, &minLoc, &maxLoc);
-
-   Mat B = (j3 - min) / (max - min);
-   Scalar tmpMean = mean(mean(mean(B)));
-   double mean = tmpMean.val[0];
-
-   Mat d0 = L - j1;
-   Mat d1 = j1 - j2;
-   Mat d2 = j2 - j3;
-
-   Mat lc = 0.12 + mean + 0.9 * (B - mean) +
-      0.3 * d0 + 0.2 * d1 + 0.2 * d2;
-      
-   resMat = lc;
-}
-
-/*
- * Real-Time Application Tone mapping.
- * This method provides tone mapping
- * of the input HDR image with the use
- * of the implemented RF filter.
- */
-void TMOGastal11::toneMapping(Mat srcMat,
-                              Mat &resMat,
-                              uint8_t numIter)
-{
-   const double eps = pow(2,-52);
-
-   vector<Mat> sepChannelSource;
-   split(srcMat, sepChannelSource);
-
-   // Luminance channel.
-   Mat lum = 0.299 * sepChannelSource[2] +
-             0.587 * sepChannelSource[1] +
-             0.114 * sepChannelSource[0];
-
-   merge(sepChannelSource, srcMat);     
-
-   // Using of log-luminance.
-   Mat logLum;
-   log(lum + eps, logLum);     
-
-   // Filter luminance channel.
-   Mat res;
-   toneMappingFilter(logLum, res, numIter);
-
-   // Fill the all result math channels
-   // with the result luminance channel.
-   vector<Mat> sepChannelResult;
-   split(resMat, sepChannelResult);          
-
-   sepChannelResult[0] = res;
-   sepChannelResult[1] = res;
-   sepChannelResult[2] = res;
-
-   merge(sepChannelResult, resMat);
-
-   Mat divider(srcMat.rows, srcMat.cols, CV_64FC3);
-
-   vector<Mat> sepChannelDivider;
-   split(divider, sepChannelDivider);
-
-   lum += eps;
-
-   sepChannelDivider[0] = lum;
-   sepChannelDivider[1] = lum;
-   sepChannelDivider[2] = lum;
-
-   merge(sepChannelDivider, divider);
-
-   srcMat /= divider;
-   resMat = resMat.mul(srcMat);
-
-   // Correct Gamma
-   pow(resMat, 1.0/1.8, resMat);
-}
-
-/*
->>>>>>> 5285fc0d
- * Main method for Domain Transform for Edge-Aware Image and Video Processing operator
- */
-int TMOGastal11::Transform()
-{
-   int height, width, channelsCnt;
-   uint8_t pNumIter, pFilterType;
-   double pSigmaS, pSigmaR;
-   double* pDestData;
-
-   /***********************/
-   /* Get user parameters */
-   /***********************/
-
-   pNumIter = numIter.GetInt();
-   pFilterType = filterType.GetInt();
-   pSigmaS = sigma_s.GetDouble();
-   pSigmaR = sigma_r.GetDouble();
-
-   Mat srcMat = TMOImage2Mat(pSrc);
-
-   Mat result(srcMat.rows, srcMat.cols, CV_64FC3);        
-
-<<<<<<< HEAD
-   filterOperation(srcMat, result, pSigmaS, pSigmaR, pFilterType, pNumIter);
-=======
-   switch (pFilterAppl) {
-      case EDGEAWARESMOOTH:
-         edgeAwareSmoothing(srcMat, result, pSigmaS, pSigmaR, pFilterType, pNumIter);
-         break;
-      case DETAILENHC:
-         detailEnhancement(srcMat, result, pSigmaS, pSigmaR, pFilterType, pNumIter);
-         break;
-      case STYLIZATION:
-         stylization(srcMat, result, pSigmaS, pSigmaR, pFilterType, pNumIter);
-         break;
-      case PENCILSKETCH:
-         pencilDrawing(srcMat, result, pSigmaS, pSigmaR, pShadeFactor, pPencilColor, pNumIter);
-         break;
-      case TONEMAPPING:
-         toneMapping(srcMat, result, pNumIter);
-         break;
-      default:
-         break;
-   }
->>>>>>> 5285fc0d
-
-   width = result.size().width;
-   height = result.size().height;
-   channelsCnt = result.channels();
-
-   pDestData = pDst->GetData();
-
-   /*
-	 * Save result to the destination image
-	 */   
-   int y = 0;
-   for (; y < height; y++)
-   {
-      for (int x = 0; x < width; x++)
-      {
-         *pDestData++ = result.at<double>(y, x*channelsCnt+2);
-         *pDestData++ = result.at<double>(y, x*channelsCnt+1);
-         *pDestData++ = result.at<double>(y, x*channelsCnt);
-      }
-   }
-
-	return 0;
-}
+/*******************************************************************************
+*                                                                              *
+*                       Brno University of Technology                          *
+*                       CPhoto@FIT                                             *
+*                                                                              *
+*                       Tone Mapping Studio                                    *
+*                                                                              *
+*                       Brno 2022                                              *
+*                                                                              *
+*                       Implementation of the TMOGastal11 class                *
+*                                                                              *
+*******************************************************************************/
+
+/*
+ * Following code is inspired of original public MATLAB implementation
+ * of article:
+ *
+ *    Domain Transform for Edge-Aware Image and Video Processing
+ *    Eduardo S. L. Gastal  and  Manuel M. Oliveira
+ *    ACM Transactions on Graphics. Volume 30 (2011), Number 4.
+ *    Proceedings of SIGGRAPH 2011, Article 69.
+ *
+ * Source: http://inf.ufrgs.br/~eslgastal/DomainTransform/
+ * Authors: Eduardo S. L. Gastal, Manuel M. Oliveira
+ *
+ * All rights of original implementation reserved to the authors
+ * and any possible similarities are taken as citation of mentioned source.
+ */
+
+#include <limits>
+#include <float.h>
+
+#include "TMOGastal11.h"
+
+using namespace std;
+using namespace cv;
+
+TMOGastal11::TMOGastal11()
+{
+	SetName(L"Gastal11");
+	SetDescription(L"Domain Transform for Edge-Aware Image and Video Processing");
+
+   /* pencilColor parameter */
+   pencilColor.SetName(L"pencilColor");
+   pencilColor.SetDescription(L"Color version of pencil drawing.");
+   pencilColor.SetDefault(false);
+   pencilColor = false;
+   this->Register(pencilColor);
+
+   /* shadeFactor parameter */
+   shadeFactor.SetName(L"shadeFactor");
+   shadeFactor.SetDescription(L"Used only for pencil drawing.\n"
+                              "\t\tShade factor scale the output image intensity.\n"
+                              "\t\tThe higher the value, the brighter is the result (0.0 - 0.1).");
+   shadeFactor.SetDefault(0.05);
+   shadeFactor = 0.05;
+   shadeFactor.SetRange(0.0, 0.1);
+   this->Register(shadeFactor);
+
+   /* filter application */
+   /*
+    * 0 - edge aware smoothing (usage of basic filters)
+    * 1 - detail enhancement
+    * 2 - stylization
+    * 3 - pencil drawing
+    * 4 - tone mapping
+    */
+   filterAppl.SetName(L"filterAppl");
+   filterAppl.SetDescription(L"Application of filter. "
+                             "Possible values are:\n"
+                             "\t\t0 (Edge aware smoothing - basic filtering),\n"
+                             "\t\t1 (Detail enhancement),\n"
+                             "\t\t2 (Stylization),\n"
+                             "\t\t3 (Pencil drawing - filterType is unused, "
+                             "recommended sigma_s = 10.0, sigma_r = 0.1),\n"
+                             "\t\t4 (Tone Mapping) - only numIter parameter is used");
+   filterAppl.SetDefault(4);
+   filterAppl = 4;
+   filterAppl.SetRange(0, 4);
+   this->Register(filterAppl);
+
+   /* filterType parameter */
+   filterType.SetName(L"filterType");
+   filterType.SetDescription(L"Type of filter. Possible values are: 1 (NC), 2 (IC), 3 (RF)");
+   filterType.SetDefault(1);
+   filterType = 1;
+   filterType.SetRange(1, 3);
+   this->Register(filterType);
+
+   /* sigma_r parameter */
+   sigma_r.SetName(L"sigma_r");
+   sigma_r.SetDescription(L"Sigma_r parameter: <0.0, 3.0>");
+   sigma_r.SetDefault(0.4);
+   sigma_r = 0.4;
+   sigma_r.SetRange(0.0, 3.0);
+   this->Register(sigma_r);
+
+   /* sigma_s parameter */
+   sigma_s.SetName(L"sigma_s");
+   sigma_s.SetDescription(L"Sigma_s parameter: <0.0, 300.0>");
+   sigma_s.SetDefault(60.0);
+   sigma_s = 60.0;
+   sigma_s.SetRange(0.0, 300.0);
+   this->Register(sigma_s);
+
+   /* numIter parameter */
+   numIter.SetName(L"numIter");
+   numIter.SetDescription(L"Number of iterations: <1, 10>");
+   numIter.SetDefault(3);
+   numIter = 3;
+   numIter.SetRange(1, 10);
+   this->Register(numIter);
+}
+
+TMOGastal11::~TMOGastal11()
+{
+}
+
+/*
+ * Convert TMOImage to cv::Mat
+ */
+Mat TMOGastal11::TMOImage2Mat(TMOImage* pSrc)
+{
+   double* pSourceData;
+   int rowsCnt, colsCnt;
+
+   pSourceData = pSrc->GetData();
+   rowsCnt = pSrc->GetHeight();
+   colsCnt = pSrc->GetWidth();
+
+   Mat srcConvMat(rowsCnt, colsCnt, CV_64FC3);
+
+   if (srcConvMat.isContinuous())
+   {
+      colsCnt *= rowsCnt;
+      rowsCnt = 1;
+   }
+
+   for (int y = 0; y < rowsCnt; y++)
+   {
+      for (int x = 0; x < colsCnt; x++)
+      {
+         for (int c = 0; c < CHANNELSCNT; c++)
+         {
+            srcConvMat.at<double>(y, x*CHANNELSCNT+c) =
+               pSourceData[CHANNELSCNT-c-1];
+         }
+
+         /* Add count of channels (RGB) to pointer */
+         pSourceData += CHANNELSCNT;
+      }
+   }
+
+   return srcConvMat;
+}
+
+/*
+ * Compute the domain transform (Equation 11).
+ */
+void TMOGastal11::domainTransform (Mat srcMat,
+                                   Mat &dHdx,
+                                   Mat &dVdy,
+                                   Mat &ct_H,
+                                   Mat &ct_V,
+                                   double sigma_s,
+                                   double sigma_r,
+                                   uint8_t filterOper)
+{
+   int height, width, channelsCnt, type;
+
+   width  = srcMat.size().width;
+   height = srcMat.size().height;
+   channelsCnt = srcMat.channels();
+   type = srcMat.type();
+
+   /* Horizontal and vertical partial derivatives using finite differences */
+   Mat dIcdx(height, width-1, type);
+   Mat dIcdy(height-1, width, type);
+
+   matUtil.diff(srcMat, dIcdx, 2);
+   matUtil.diff(srcMat, dIcdy, 1);
+
+   Mat dIdx = Mat::zeros(height, width, CV_64FC1);
+   Mat dIdy = Mat::zeros(height, width, CV_64FC1);
+
+   /* Compute the l1-norm distance of neighbor pixels */
+   for (int y = 0; y < height; y++)
+   {
+      for (int x = 0; x < width - 1; x++)
+      {
+         for (int c = 0; c < channelsCnt; c++)
+         {
+            dIdx.at<double>(y, x+1) = dIdx.at<double>(y, x+1) +
+               abs(dIcdx.at<double>(y, x*channelsCnt + c));
+         }
+      }
+   }
+
+   for (int y = 0; y < height-1; y++)
+   {
+      for (int x = 0; x < width; x++)
+      {
+         for (int c = 0; c < channelsCnt; c++)
+         {
+            dIdy.at<double>(y+1, x) = dIdy.at<double>(y+1, x) +
+               abs(dIcdy.at<double>(y, x*channelsCnt + c));
+         }
+      }
+   }
+
+   /* Compute the derivatives of the horizontal and vertical domain transforms */
+   multiply(dIdx, sigma_s/sigma_r, dHdx);
+   multiply(dIdy, sigma_s/sigma_r, dVdy);
+
+   dHdx = dHdx + 1.0;
+   dVdy = dVdy + 1.0;
+
+   if (filterOper == RF)
+   {
+       dVdy = dVdy.t();
+   }
+   else
+   {
+       /* NC or IC */
+
+       /* Integrate the domain transforms */
+
+       /* Cumulative sum dHdx, dim 2 */
+       for (int y = 0; y < height; y++)
+       {
+          ct_H.at<double>(y, 0) = dHdx.at<double>(y, 0);
+
+          for (int x = 1; x < width; x++)
+          {
+             ct_H.at<double>(y, x) = ct_H.at<double>(y, x-1) +
+               dHdx.at<double>(y, x);
+          }
+       }
+
+       /* Cumulative sum dVdy, dim 1 */
+       for (int y = 0; y < width; y++)
+       {
+          ct_V.at<double>(0, y) = dVdy.at<double>(0, y);
+
+          for (int x = 1; x < height; x++)
+          {
+             ct_V.at<double>(x, y) = ct_V.at<double>(x-1, y) +
+               dVdy.at<double>(x, y);
+          }
+       }
+
+       /* The vertical pass is performed using a transposed image */
+       ct_V = ct_V.t();
+   }
+}
+
+/*
+ * Function for computer box filter.
+ * Used for computing normalized or interpolated convolution.
+ */
+void TMOGastal11::boxFilter (Mat &srcMat,
+                             Mat &domainPosition,
+                             Mat &lowerPos,
+                             Mat &upperPos,
+                             Mat &lowerIdx,
+                             Mat &upperIdx,
+                             double boxRadius)
+{
+   int height, width, channelsCnt;
+
+   width  = srcMat.size().width;
+   height = srcMat.size().height;
+   channelsCnt = srcMat.channels();
+
+   lowerPos = domainPosition - boxRadius;
+   upperPos = domainPosition + boxRadius;
+
+   Mat domainPosRow(1, width+1, CV_64FC1);
+
+   for (int y = 0; y < height; y++)
+   {
+      for (int i = 0; i < width; i++)
+      {
+         domainPosRow.at<double>(0, i) = domainPosition.at<double>(y, i);
+      }
+
+      domainPosRow.at<double>(0, width) = numeric_limits<double>::infinity();
+
+      Mat lowerPosRow(1, width, CV_64FC1);
+      Mat upperPosRow(1, width, CV_64FC1);
+
+      for (int i = 0; i < width; i++)
+      {
+         lowerPosRow.at<double>(0, i) = lowerPos.at<double>(y, i);
+         upperPosRow.at<double>(0, i) = upperPos.at<double>(y, i);
+      }
+
+      Mat localLowerIdx = Mat::zeros(1, width, CV_32SC1);
+      Mat localUpperIdx = Mat::zeros(1, width, CV_32SC1);
+
+      localLowerIdx.at<int>(0, 0) =
+         matUtil.findFirstGtr(domainPosRow, lowerPosRow.at<double>(0, 0));
+      localUpperIdx.at<int>(0, 0) =
+         matUtil.findFirstGtr(domainPosRow, upperPosRow.at<double>(0, 0));
+
+      for (int x = 1; x < width; x++)
+      {
+         localLowerIdx.at<int>(0, x) = localLowerIdx.at<int>(0, x-1) +
+                                       matUtil.findFirstGtr(domainPosRow,
+                                                    lowerPosRow.at<double>(0, x),
+                                                    localLowerIdx.at<int>(0, x-1));
+         localUpperIdx.at<int>(0, x) = localUpperIdx.at<int>(0, x-1) +
+                                       matUtil.findFirstGtr(domainPosRow,
+                                                    upperPosRow.at<double>(0, x),
+                                                    localUpperIdx.at<int>(0, x-1));
+      }
+
+      for (int i = 0; i < width; i++)
+      {
+         lowerIdx.at<int>(y, i) = localLowerIdx.at<int>(0, i);
+         upperIdx.at<int>(y, i) = localUpperIdx.at<int>(0, i);
+      }
+   }
+}
+
+/*
+ * Function for compute normalized convolution.
+ */
+void TMOGastal11::NCfilter (Mat srcMat, Mat &outMat, Mat &domainPosition, double radius)
+{
+   int height, width, channelsCnt, type;
+   int bVal, aVal;
+   int bCol, bRow;
+   int aCol, aRow;
+
+   width  = srcMat.size().width;
+   height = srcMat.size().height;
+   channelsCnt = srcMat.channels();
+   type = srcMat.type();
+
+   Mat resMat(height, width, type);
+
+   Mat lowerPos(height, width, CV_64FC1);
+   Mat upperPos(height, width, CV_64FC1);
+
+   Mat lowerIdx = Mat::zeros(height, width, CV_32SC1);
+   Mat upperIdx = Mat::zeros(height, width, CV_32SC1);
+
+   boxFilter(srcMat, domainPosition, lowerPos, upperPos, lowerIdx, upperIdx, radius);
+
+   // Compute the box filter using a summed area table
+   Mat SAT = Mat::zeros(height, width+1, CV_64FC3);
+
+   /* cumsum */
+   for (int i = 0; i < height; i++)
+   {
+      SAT.at<double>(i, channelsCnt)   = srcMat.at<double>(i, 0);
+      SAT.at<double>(i, channelsCnt+1) = srcMat.at<double>(i, 1);
+      SAT.at<double>(i, channelsCnt+2) = srcMat.at<double>(i, 2);
+
+      for (int j = 2; j < SAT.size().width; j++)
+      {
+         for (int c = 0; c < channelsCnt; c++)
+         {
+            SAT.at<double>(i, j*channelsCnt+c) =srcMat.at<double>(i, (j-1)*channelsCnt+c) +
+               SAT.at<double>(i, (j-1)*channelsCnt+c);
+
+         }
+      }
+   }
+
+   Mat rowIndices(height, width, CV_32SC1);
+
+   /* repmat */
+   for (int y = 0; y < height; y++)
+   {
+      for (int x = 0; x < width; x++)
+      {
+         rowIndices.at<int>(y, x) = y;
+      }
+   }
+
+   Mat a(height, width, CV_32SC1);
+   Mat b(height, width, CV_32SC1);
+
+   Size SATSize = SAT.size();
+   Size resSize = srcMat.size();
+
+   a = matUtil.sub2indOneDim(SATSize, resSize, rowIndices, lowerIdx);
+   b = matUtil.sub2indOneDim(SATSize, resSize, rowIndices, upperIdx);
+
+   for (int c = 0; c < channelsCnt; c++)
+   {
+      for (int y = 0; y < height; y++)
+      {
+         for (int x = 0; x < width; x++)
+         {
+            bVal = b.at<int>(y,x);
+
+            bCol = bVal / height;
+            bRow = bVal % height;
+
+            aVal = a.at<int>(y, x);
+
+            aCol = aVal / height;
+            aRow = aVal % height;
+
+            resMat.at<double>(y, x*channelsCnt+c) =
+               (SAT.at<double>(bRow, bCol*channelsCnt+c) - SAT.at<double>(aRow, aCol*channelsCnt+c)) /
+                  (double)(upperIdx.at<int>(y, x) - lowerIdx.at<int>(y, x));
+         }
+      }
+   }
+
+   resMat.copyTo(outMat);
+}
+
+/*
+ * Function for compute interpolated convolution.
+ */
+void TMOGastal11::ICfilter (Mat srcMat, Mat &outMat, Mat &domainPosition, double radius)
+{
+   double C, L, R;
+   double alpha, yi;
+   int l1_val, l1_col, l1_row;
+   int u0_val, u0_col, u0_row;
+   int l0_val, l0_col, l0_row;
+   int u1_val, u1_col, u1_row;
+   int height, width, channelsCnt, type;
+   int domainPosHeight, domainPosWidth;
+
+   width  = srcMat.size().width;
+   height = srcMat.size().height;
+   channelsCnt = srcMat.channels();
+   type = srcMat.type();
+
+   Mat resMat(height, width, type);
+
+   Mat lowerPos(height, width, CV_64FC1);
+   Mat upperPos(height, width, CV_64FC1);
+
+   Mat lowerIdx = Mat::zeros(height, width, CV_32SC1);
+   Mat upperIdx = Mat::zeros(height, width, CV_32SC1);
+
+   lowerPos = domainPosition - radius;
+   upperPos = domainPosition + radius;
+
+   boxFilter(srcMat, domainPosition, lowerPos, upperPos, lowerIdx, upperIdx, radius);
+
+   // Compute the box filter using a summed area table. This SAT is built using
+   // the area under the graph (in the transformed domain) of the interpolated
+   // signal. We use linear interpolation and compute the area using the
+   // trapezoidal rule.
+
+   Mat img(height, width-1, type);
+   Mat domain(height, width-1, type);
+
+   for (int y = 0; y < height; y++)
+   {
+      for (int x = 0; x < width-1; x++)
+      {
+         double domainVal = domainPosition.at<double>(y,x+1) - domainPosition.at<double>(y, x);
+
+         for (int c = 0; c < channelsCnt; c++)
+         {
+            img.at<double>(y, x*channelsCnt+c) =
+               0.5 * (srcMat.at<double>(y, (x+1)*channelsCnt+c) + srcMat.at<double>(y, x*channelsCnt+c));
+            domain.at<double>(y, x*channelsCnt+c) = domainVal;
+         }
+      }
+   }
+
+   Mat areas(height, width-1, type);
+
+   multiply(img, domain, areas);
+
+   Mat SAT = Mat::zeros(height, width, type);
+
+   /* cumsum */
+   for (int i = 0; i < height; i++)
+   {
+      SAT.at<double>(i, channelsCnt)   = areas.at<double>(i, 0);
+      SAT.at<double>(i, channelsCnt+1) = areas.at<double>(i, 1);
+      SAT.at<double>(i, channelsCnt+2) = areas.at<double>(i, 2);
+
+      for (int j = 2; j < width; j++)
+      {
+         for (int c = 0; c < channelsCnt; c++)
+         {
+            SAT.at<double>(i, j*channelsCnt+c) = areas.at<double>(i, (j-1)*channelsCnt+c) +
+               SAT.at<double>(i, (j-1)*channelsCnt+c);
+         }
+      }
+   }
+
+   Mat rowIndices(height, width, CV_32SC1);
+
+   /* repmat */
+   for (int y = 0; y < height; y++)
+   {
+      for (int x = 0; x < width; x++)
+      {
+         rowIndices.at<int>(y, x) = y;
+      }
+   }
+
+   srcMat = matUtil.padArray(srcMat, 0, 1, PADARR_REPLICATE);
+   SAT = matUtil.padArray(SAT, 0, 1, PADARR_CONSTANT);
+   domainPosition = matUtil.padArray(domainPosition, 0, 1, PADARR_REPLICATE);
+
+   // Pixel values outside the bounds of the image are assumed to equal the
+   // nearest pixel border value.
+
+   domainPosHeight = domainPosition.rows;
+   domainPosWidth = domainPosition.cols;
+
+   for (int y = 0; y < height; y++) {
+      domainPosition.at<double>(y, 0) =
+         domainPosition.at<double>(y, 0) - 1.2 * radius;
+      domainPosition.at<double>(y, domainPosWidth-1) =
+         domainPosition.at<double>(y, domainPosWidth-1) + 1.2 * radius;
+   }
+
+   lowerIdx = lowerIdx + 1;
+
+   Mat l1 = matUtil.sub2indOneDim(SAT.size(), resMat.size(), rowIndices, lowerIdx);
+   Mat u0 = matUtil.sub2indOneDim(SAT.size(), resMat.size(), rowIndices, upperIdx);
+
+   Mat l0 = matUtil.sub2indOneDim(SAT.size(), resMat.size(), rowIndices, lowerIdx-1);
+   Mat u1 = matUtil.sub2indOneDim(SAT.size(), resMat.size(), rowIndices, upperIdx+1);
+
+   for (int c = 0; c < channelsCnt; c++)
+   {
+      for (int y = 0; y < height; y++)
+      {
+         for (int x = 0; x < width; x++)
+         {
+            l1_val = l1.at<int>(y, x);
+            l1_col = l1_val / height;
+            l1_row = l1_val % height;
+
+            u0_val = u0.at<int>(y, x);
+            u0_col = u0_val / height;
+            u0_row = u0_val % height;
+
+            l0_val = l0.at<int>(y, x);
+            l0_col = l0_val / height;
+            l0_row = l0_val % height;
+
+            u1_val = u1.at<int>(y, x);
+            u1_col = u1_val / height;
+            u1_row = u1_val % height;
+
+            C = SAT.at<double>(u0_row, u0_col*channelsCnt+c) - SAT.at<double>(l1_row, l1_col*channelsCnt+c);
+
+            // Left fractional areas
+            alpha = (lowerPos.at<double>(y, x) - domainPosition.at<double>(l0_row, l0_col)) /
+               (domainPosition.at<double>(l1_row, l1_col) - domainPosition.at<double>(l0_row, l0_col));
+
+            yi = srcMat.at<double>(l0_row, l0_col*channelsCnt+c) + alpha *
+               (srcMat.at<double>(l1_row, l1_col*channelsCnt+c) - srcMat.at<double>(l0_row, l0_col*channelsCnt+c));
+
+            L = 0.5 * (yi + srcMat.at<double>(l1_row, l1_col*channelsCnt+c)) * (1.0 - alpha) *
+               (domainPosition.at<double>(l1_row, l1_col) - domainPosition.at<double>(l0_row, l0_col));
+
+            // Right fractional areas
+            alpha = (upperPos.at<double>(y, x) - domainPosition.at<double>(u0_row, u0_col)) /
+               (domainPosition.at<double>(u1_row, u1_col) - domainPosition.at<double>(u0_row, u0_col));
+
+            yi = srcMat.at<double>(u0_row, u0_col*channelsCnt+c) + alpha *
+               (srcMat.at<double>(u1_row, u1_col*channelsCnt+c) - srcMat.at<double>(u0_row, u0_col*channelsCnt+c));
+
+            R = 0.5 * (yi + srcMat.at<double>(u0_row, u0_col*channelsCnt+c)) * alpha *
+               (domainPosition.at<double>(u1_row, u1_col) - domainPosition.at<double>(u0_row, u0_col));
+
+            resMat.at<double>(y, x*channelsCnt+c) = (L + C + R) / (2 * radius);
+         }
+      }
+   }
+
+   resMat.copyTo(outMat);
+}
+
+/*
+ * Function for compute recursive filter.
+ */
+void TMOGastal11::Rfilter(Mat srcMat, Mat &outMat, Mat &domainPosition, double sigma_H)
+{
+   int height, width, channelsCnt, type;
+
+   height = srcMat.size().height;
+   width = srcMat.size().width;
+   channelsCnt = srcMat.channels();
+   type = srcMat.type();
+
+   double a = exp((-1.0 * sqrt(2.0)) / sigma_H);
+
+   Mat resMat(height, width, type);
+   Mat V = Mat(height, width, CV_64FC1);
+
+   srcMat.copyTo(resMat);
+
+   for (int y = 0; y < height; y++)
+   {
+      for (int x = 0; x < width; x++)
+      {
+          V.at<double>(y, x) = pow(a, domainPosition.at<double>(y, x));
+      }
+   }
+
+   for(int y = 0; y < height; y++)
+   {
+      for(int x = 1; x < width; x++)
+      {
+         for(int c = 0; c < channelsCnt; c++)
+         {
+            resMat.at<double>(y, x*channelsCnt+c) = resMat.at<double>(y, x*channelsCnt+c) +
+               V.at<double>(y,x) * (resMat.at<double>(y, (x-1)*channelsCnt+c) - resMat.at<double>(y, x*channelsCnt+c));
+         }
+      }
+   }
+
+   for(int y = 0; y < height; y++)
+   {
+      for(int x = width-2; x >= 0; x--)
+      {
+         for(int c = 0; c < channelsCnt; c++)
+         {
+            resMat.at<double>(y, x*channelsCnt+c) = resMat.at<double>(y, x*channelsCnt+c) +
+               V.at<double>(y,x+1) * (resMat.at<double>(y, (x+1)*channelsCnt+c) - resMat.at<double>(y, x*channelsCnt+c));
+         }
+      }
+   }
+
+   resMat.copyTo(outMat);
+}
+
+/*
+ * Function for handle NC filter type.
+ */
+void TMOGastal11::filterOperationNC(Mat srcMat,
+                                    Mat &resMat,
+                                    double sigma_s,
+                                    double sigma_r,
+                                    uint8_t numIter)
+{
+    int height, width, type;
+    double multiplier, divider;
+    double sigma_H_i;
+    double boxRadius;
+    double sqrtOf3 = sqrt(3.0);
+
+    height = srcMat.size().height;
+    width  = srcMat.size().width;
+    type   = srcMat.type();
+
+    Mat matT(height, width, type);
+    Mat outMat(height, width, type);
+
+    Mat dHdx(height, width, CV_64FC1);
+    Mat dVdy(height, width, CV_64FC1);
+
+    Mat ct_H(height, width, CV_64FC1);
+    Mat ct_V(height, width, CV_64FC1);
+
+    domainTransform (srcMat, dHdx, dVdy, ct_H, ct_V, sigma_s, sigma_r, NC);
+
+    multiplier = sigma_s * sqrt(3.0); /* sigma_H = sigma_s */
+    divider = sqrt(pow(4.0, numIter) - 1.0);
+
+    matT = srcMat;
+
+    for (int i = 0; i < numIter; i++)
+    {
+       sigma_H_i = multiplier * pow(2.0, numIter - (i+1)) / divider;
+       boxRadius = sqrtOf3 * sigma_H_i;
+
+       NCfilter(matT, outMat, ct_H, boxRadius);
+       matT = outMat.t();
+
+       NCfilter(matT, outMat, ct_V, boxRadius);
+       matT = outMat.t();
+    }
+
+    resMat = matT.clone();
+}
+
+/*
+ * Function for handle IC filter type.
+ */
+void TMOGastal11::filterOperationIC(Mat srcMat,
+                                    Mat &resMat,
+                                    double sigma_s,
+                                    double sigma_r,
+                                    uint8_t numIter)
+{
+   int height, width, type;
+   double multiplier, divider;
+   double sigma_H_i;
+   double boxRadius;
+   double sqrtOf3 = sqrt(3.0);
+
+   height = srcMat.size().height;
+   width  = srcMat.size().width;
+   type   = srcMat.type();
+
+   Mat matT(height, width, type);
+   Mat outMat(height, width, type);
+
+   Mat dHdx(height, width, CV_64FC1);
+   Mat dVdy(height, width, CV_64FC1);
+
+   Mat ct_H(height, width, CV_64FC1);
+   Mat ct_V(height, width, CV_64FC1);
+
+   domainTransform (srcMat, dHdx, dVdy, ct_H, ct_V, sigma_s, sigma_r, NC);
+
+   multiplier = sigma_s * sqrt(3.0); // sigma_H = sigma_s
+   divider = sqrt(pow(4.0, numIter) - 1.0);
+
+   matT = srcMat;
+
+   for (int i = 0; i < numIter; i++)
+   {
+      sigma_H_i = multiplier * pow(2.0, numIter - (i+1)) / divider;
+      boxRadius = sqrtOf3 * sigma_H_i;
+
+      ICfilter(matT, outMat, ct_H, boxRadius);
+      matT = outMat.t();
+
+      ICfilter(matT, outMat, ct_V, boxRadius);
+      matT = outMat.t();
+   }
+
+   resMat = matT.clone();
+}
+
+/*
+ * Function for handle RF filter type.
+ */
+void TMOGastal11::filterOperationRF(Mat srcMat,
+                                    Mat &resMat,
+                                    double sigma_s,
+                                    double sigma_r,
+                                    uint8_t numIter)
+{
+    int height, width, type;
+    double multiplier, divider;
+    double sigma_H_i;
+
+    height = srcMat.size().height;
+    width  = srcMat.size().width;
+    type   = srcMat.type();
+
+    Mat matT(height, width, type);
+    Mat outMat(height, width, type);
+
+    Mat dHdx(height, width, CV_64FC1);
+    Mat dVdy(height, width, CV_64FC1);
+
+    Mat ct_H, ct_V;
+
+    domainTransform (srcMat, dHdx, dVdy, ct_H, ct_V, sigma_s, sigma_r, RF);
+
+    multiplier = sigma_s * sqrt(3.0); /* sigma_H = sigma_s */
+    divider = sqrt (pow(4.0, numIter) - 1.0);
+    matT = srcMat;
+
+    for (int i = 0; i < numIter; i++)
+    {
+        sigma_H_i = multiplier * pow(2.0, numIter - (i+1)) / divider;
+
+        Rfilter(matT, outMat, dHdx, sigma_H_i);
+        matT = outMat.t();
+
+        Rfilter(matT, outMat, dVdy, sigma_H_i);
+        matT = outMat.t();
+    }
+
+    resMat = matT.clone();
+}
+
+/*
+ * Function for handle type of filter (NC, IC or RF).
+ */
+void TMOGastal11::filterOperation(Mat srcMat,
+                                  Mat &resMat,
+                                  double sigma_s,
+                                  double sigma_r,
+                                  uint8_t filterType,
+                                  uint8_t numIter)
+{
+    switch (filterType) {
+        case NC:
+            filterOperationNC(srcMat, resMat, sigma_s, sigma_r, numIter);
+            break;
+        case IC:
+            filterOperationIC(srcMat, resMat, sigma_s, sigma_r, numIter);
+            break;
+        case RF:
+            filterOperationRF(srcMat, resMat, sigma_s, sigma_r, numIter);
+            break;
+        default:
+            break;
+    }
+}
+
+/*
+ * Function for compute edge aware smoothing.
+ *
+ * Function computes basic filtering with NC, IC or RF.
+ */
+void TMOGastal11::edgeAwareSmoothing(Mat srcMat,
+                                     Mat &resMat,
+                                     double sigma_s,
+                                     double sigma_r,
+                                     uint8_t filterType,
+                                     uint8_t numIter)
+{
+   filterOperation(srcMat, resMat, sigma_s, sigma_r, filterType, numIter);
+}
+
+/*
+ * Function for compute detail enhancement as a concrete usage of filters.
+ *
+ * Function is based on an OpenCV implementation of detail enhancement
+ * Source: https://github.com/opencv/opencv/blob/17234f82d025e3bbfbf611089637e5aa2038e7b8/modules/photo/src/npr.cpp
+ * Author: Siddharthk (https://github.com/Siddharthk)
+ * Original implementation page: https://www.inf.ufrgs.br/~eslgastal/DomainTransform/Detail_Manipulation/index.html
+ */
+void TMOGastal11::detailEnhancement(Mat srcMat,
+                                    Mat &resMat,
+                                    double sigma_s,
+                                    double sigma_r,
+                                    uint8_t filterType,
+                                    uint8_t numIter)
+{
+   int height, width;
+
+   height = srcMat.rows;
+   width = srcMat.cols;
+
+   Mat srcMatLab(height, width, CV_64FC3);
+   vector<Mat> sepChannel;
+
+   converter.bgr2Lab64FType(srcMat, srcMatLab);
+
+   split(srcMatLab, sepChannel);
+
+   Mat L = sepChannel[0];
+
+   Mat outMat;
+
+   filterOperation(L, outMat, sigma_s, sigma_r, filterType, numIter);
+
+   Mat D = L - outMat;
+
+   multiply(D, 3.0, D);
+   L = outMat + D;
+
+   sepChannel[0] = L;
+
+   merge(sepChannel, srcMatLab);
+
+   converter.lab2Bgr64FType(srcMatLab, resMat);
+}
+
+/*
+ * Function for compute magnitute.
+ *
+ * Function is based on an OpenCV implementation of stylization
+ * Source: https://github.com/opencv/opencv/blob/17234f82d025e3bbfbf611089637e5aa2038e7b8/modules/photo/src/npr.hpp
+ * Author: Siddharthk (https://github.com/Siddharthk)
+ */
+void TMOGastal11::findMagnitude(Mat srcMat, Mat &mag)
+{
+   int height = srcMat.rows;
+   int width = srcMat.cols;
+
+   vector<Mat> planes;
+   split(srcMat, planes);
+
+   Mat magXR = Mat(height, width, CV_64FC1);
+   Mat magYR = Mat(height, width, CV_64FC1);
+
+   Mat magXG = Mat(height, width, CV_64FC1);
+   Mat magYG = Mat(height, width, CV_64FC1);
+
+   Mat magXB = Mat(height, width, CV_64FC1);
+   Mat magYB = Mat(height, width, CV_64FC1);
+
+   Sobel(planes[0], magXR, CV_64FC1, 1, 0, 3);
+   Sobel(planes[0], magYR, CV_64FC1, 0, 1, 3);
+
+   Sobel(planes[1], magXG, CV_64FC1, 1, 0, 3);
+   Sobel(planes[1], magYG, CV_64FC1, 0, 1, 3);
+
+   Sobel(planes[2], magXB, CV_64FC1, 1, 0, 3);
+   Sobel(planes[2], magYB, CV_64FC1, 0, 1, 3);
+
+   Mat mag1 = Mat(height,width,CV_64FC1);
+   Mat mag2 = Mat(height,width,CV_64FC1);
+   Mat mag3 = Mat(height,width,CV_64FC1);
+
+   magnitude(magXR,magYR,mag1);
+   magnitude(magXG,magYG,mag2);
+   magnitude(magXB,magYB,mag3);
+
+   mag = mag1 + mag2 + mag3;
+   mag = 1.0f - mag;
+}
+
+/*
+ * Function for compute stylization as a concrete usage of filters.
+ *
+ * Function is based on an OpenCV implementation of stylization
+ * Source: https://github.com/opencv/opencv/blob/17234f82d025e3bbfbf611089637e5aa2038e7b8/modules/photo/src/npr.hpp
+ * Author: Siddharthk (https://github.com/Siddharthk)
+ * Original implementation page: https://www.inf.ufrgs.br/~eslgastal/DomainTransform/Stylization/index.html
+ */
+void TMOGastal11::stylization(Mat srcMat,
+                              Mat &resMat,
+                              double sigma_s,
+                              double sigma_r,
+                              uint8_t filterType,
+                              uint8_t numIter)
+{
+   int height, width;
+
+   height = srcMat.rows;
+   width = srcMat.cols;
+
+   Mat out(height, width, CV_64FC3);
+
+   filterOperation(srcMat, out, sigma_s, sigma_r, filterType, numIter);
+
+   Mat mag(height, width, CV_64FC1);
+
+   findMagnitude(out, mag);
+
+   Mat stylized;
+
+   vector <Mat> tmp;
+   split(out, tmp);
+
+   multiply(tmp[0],mag,tmp[0]);
+   multiply(tmp[1],mag,tmp[1]);
+   multiply(tmp[2],mag,tmp[2]);
+   merge(tmp,stylized);
+
+   stylized.copyTo(resMat);
+}
+
+/*
+ * Function for compute pencil sketch as a concrete usage of filters.
+ *
+ * Function is based on an OpenCV implementation of pencil sketch
+ * Source: https://github.com/opencv/opencv/blob/17234f82d025e3bbfbf611089637e5aa2038e7b8/modules/photo/src/npr.hpp
+ * Author: Siddharthk (https://github.com/Siddharthk)
+ * Original implementation page: https://www.inf.ufrgs.br/~eslgastal/DomainTransform/Pencil_Drawing/index.html
+ */
+void TMOGastal11::pencilSketch(Mat srcMat,
+                               Mat &sketch,
+                               Mat &colorSketch,
+                               double sigma_s,
+                               double sigma_r,
+                               double shadeFactor,
+                               bool color,
+                               uint8_t numIter)
+{
+   int height, width;
+
+   height = srcMat.rows;
+   width = srcMat.cols;
+
+   Mat colorSketchTmp(height, width, CV_64FC3);
+
+   Mat dHdx(height, width, CV_64FC1);
+   Mat dVdy(height, width, CV_64FC1);
+
+   Mat ct_H(height, width, CV_64FC1);
+   Mat ct_V(height, width, CV_64FC1);
+
+   domainTransform(srcMat, dHdx, dVdy, ct_H, ct_V, sigma_s, sigma_r, NC);
+
+   converter.bgr2YCrCb64FType(srcMat, colorSketchTmp);
+
+   vector <Mat> YUV_channel;
+
+   Mat penx = Mat(height, width, CV_32SC1);
+   Mat peny = Mat(width, height, CV_32SC1);
+   Mat penRes = Mat::zeros(height, width, CV_64FC1);
+   Mat penyT;
+
+   double boxRadius;
+
+   double sqrtOf3 = sqrt(3.0);
+
+   Mat lowerPos(height, width, CV_64FC1);
+   Mat upperPos(height, width, CV_64FC1);
+
+   Mat lowerIdx = Mat::zeros(height, width, CV_32SC1);
+   Mat upperIdx = Mat::zeros(height, width, CV_32SC1);
+   Mat lowerIdxV = Mat::zeros(width, height, CV_32SC1);
+   Mat upperIdxV = Mat::zeros(width, height, CV_32SC1);
+
+   double multiplier = sigma_s * sqrtOf3; /* sigma_H = sigma_s */
+
+   double divider = sqrt (pow(4.0, numIter) - 1.0);
+   double sigma_H_i;
+
+   Mat matT;
+   matT = srcMat;
+
+   sigma_H_i = (multiplier * pow(2.0, numIter - 1)) / divider;
+   boxRadius = sqrtOf3 * sigma_H_i;
+
+   boxFilter(matT, ct_H, lowerPos, upperPos, lowerIdx, upperIdx, boxRadius);
+   matT = matT.t();
+   penx = upperIdx - lowerIdx;
+
+   boxFilter(matT, ct_V, lowerPos, upperPos, lowerIdxV, upperIdxV, boxRadius);
+   matT = matT.t();
+   peny = upperIdxV - lowerIdxV;
+   penyT = peny.t();
+
+   for (int y = 0; y < height; y++)
+   {
+      for (int x = 0; x < width; x++)
+      {
+         penRes.at<double>(y, x) = shadeFactor *
+            (double)(penx.at<int>(y, x) + penyT.at<int>(y, x));
+      }
+   }
+
+   sketch = penRes.clone();
+   split(colorSketchTmp, YUV_channel);
+   penRes.copyTo(YUV_channel[0]);
+   merge(YUV_channel, colorSketchTmp);
+   converter.yCrCb2Bgr64FType(colorSketchTmp, colorSketch);
+}
+
+/*
+ * Function for compute pencil drawing.
+ *
+ * The main task of this function is choose version of pencil sketch (colored or grayscale).
+ */
+void TMOGastal11::pencilDrawing(Mat srcMat,
+                                Mat &resMat,
+                                double sigma_s,
+                                double sigma_r,
+                                double shadeFactor,
+                                bool color,
+                                uint8_t numIter)
+{
+   int height, width;
+
+   height = srcMat.rows;
+   width = srcMat.cols;
+
+   Mat sketch(height, width, CV_64FC1);
+   Mat colorSketch(height, width, CV_64FC3);
+
+   pencilSketch(srcMat, sketch, colorSketch, sigma_s, sigma_r, shadeFactor, color, numIter);
+
+   if (color)
+   {
+      colorSketch.copyTo(resMat);
+   }
+   else
+   {
+      sketch.copyTo(resMat);
+   }
+}
+
+/*
+ * According to the article's Tone Mapping description
+ * in the part on Real-Time Applications.
+ */
+void TMOGastal11::toneMappingFilter(Mat srcMat,
+                                    Mat &resMat,
+                                    uint8_t numIter)
+{
+   int height, width;
+   double sigma_s, sigma_r;
+   double min, max;
+   Point minLoc, maxLoc;
+   Mat L, j1, j2, j3;
+
+   height = srcMat.rows;
+   width = srcMat.cols; 
+   
+   L = srcMat;
+
+   sigma_s = 20.0;
+   sigma_r = 0.33;
+
+   // J1
+   filterOperation(L, j1, sigma_s, sigma_r, RF, numIter);
+
+   sigma_s = 50.0;
+   sigma_r = 0.67;
+
+   // J2
+   filterOperation(j1, j2, sigma_s, sigma_r, RF, numIter);
+
+   sigma_s = 100.0;
+   sigma_r = 1.34;
+
+   // J3
+   filterOperation(j2, j3, sigma_s, sigma_r, RF, numIter);
+   
+   minMaxLoc(j3, &min, &max, &minLoc, &maxLoc);
+
+   Mat B = (j3 - min) / (max - min);
+   Scalar tmpMean = mean(mean(mean(B)));
+   double mean = tmpMean.val[0];
+
+   Mat d0 = L - j1;
+   Mat d1 = j1 - j2;
+   Mat d2 = j2 - j3;
+
+   Mat lc = 0.12 + mean + 0.9 * (B - mean) +
+      0.3 * d0 + 0.2 * d1 + 0.2 * d2;
+      
+   resMat = lc;
+}
+
+/*
+ * Real-Time Application Tone mapping.
+ * This method provides tone mapping
+ * of the input HDR image with the use
+ * of the implemented RF filter.
+ */
+void TMOGastal11::toneMapping(Mat srcMat,
+                              Mat &resMat,
+                              uint8_t numIter)
+{
+   const double eps = pow(2,-52);
+
+   vector<Mat> sepChannelSource;
+   split(srcMat, sepChannelSource);
+
+   // Luminance channel.
+   Mat lum = 0.299 * sepChannelSource[2] +
+             0.587 * sepChannelSource[1] +
+             0.114 * sepChannelSource[0];
+
+   merge(sepChannelSource, srcMat);     
+
+   // Using of log-luminance.
+   Mat logLum;
+   log(lum + eps, logLum);     
+
+   // Filter luminance channel.
+   Mat res;
+   toneMappingFilter(logLum, res, numIter);
+
+   // Fill the all result math channels
+   // with the result luminance channel.
+   vector<Mat> sepChannelResult;
+   split(resMat, sepChannelResult);          
+
+   sepChannelResult[0] = res;
+   sepChannelResult[1] = res;
+   sepChannelResult[2] = res;
+
+   merge(sepChannelResult, resMat);
+
+   Mat divider(srcMat.rows, srcMat.cols, CV_64FC3);
+
+   vector<Mat> sepChannelDivider;
+   split(divider, sepChannelDivider);
+
+   lum += eps;
+
+   sepChannelDivider[0] = lum;
+   sepChannelDivider[1] = lum;
+   sepChannelDivider[2] = lum;
+
+   merge(sepChannelDivider, divider);
+
+   srcMat /= divider;
+   resMat = resMat.mul(srcMat);
+
+   // Correct Gamma
+   pow(resMat, 1.0/1.8, resMat);
+}
+
+/*
+ * Main method for Domain Transform for Edge-Aware Image and Video Processing operator
+ */
+int TMOGastal11::Transform()
+{
+   int height, width, channelsCnt;
+   uint8_t pNumIter, pFilterType, pFilterAppl;
+   double pSigmaS, pSigmaR, pShadeFactor;
+   double* pDestData;
+   bool pPencilColor;
+
+   /***********************/
+   /* Get user parameters */
+   /***********************/
+
+   pNumIter = numIter.GetInt();
+   pFilterType = filterType.GetInt();
+   pFilterAppl = filterAppl.GetInt();
+   pSigmaS = sigma_s.GetDouble();
+   pSigmaR = sigma_r.GetDouble();
+   pShadeFactor = shadeFactor.GetDouble();
+   pPencilColor = pencilColor.GetBool();
+
+   Mat srcMat = TMOImage2Mat(pSrc);
+
+   Mat result(srcMat.rows, srcMat.cols, CV_64FC3);        
+
+   switch (pFilterAppl) {
+      case EDGEAWARESMOOTH:
+         edgeAwareSmoothing(srcMat, result, pSigmaS, pSigmaR, pFilterType, pNumIter);
+         break;
+      case DETAILENHC:
+         detailEnhancement(srcMat, result, pSigmaS, pSigmaR, pFilterType, pNumIter);
+         break;
+      case STYLIZATION:
+         stylization(srcMat, result, pSigmaS, pSigmaR, pFilterType, pNumIter);
+         break;
+      case PENCILSKETCH:
+         pencilDrawing(srcMat, result, pSigmaS, pSigmaR, pShadeFactor, pPencilColor, pNumIter);
+         break;
+      case TONEMAPPING:
+         toneMapping(srcMat, result, pNumIter);
+         break;
+      default:
+         break;
+   }
+
+   width = result.size().width;
+   height = result.size().height;
+   channelsCnt = result.channels();
+
+   pDestData = pDst->GetData();
+
+   /*
+	 * Save result to the destination image
+	 */   
+   int y = 0;
+   for (; y < height; y++)
+   {
+      for (int x = 0; x < width; x++)
+      {
+         *pDestData++ = result.at<double>(y, x*channelsCnt+2);
+         *pDestData++ = result.at<double>(y, x*channelsCnt+1);
+         *pDestData++ = result.at<double>(y, x*channelsCnt);
+      }
+   }
+
+	return 0;
+}
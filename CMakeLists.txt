CMAKE_MINIMUM_REQUIRED(VERSION 2.4.8)

project (TMS DESCRIPTION "Tone Mapping Studio")

SET(CMAKE_COLOR_MAKEFILE ON)
SET(CMAKE_VERBOSE_MAKEFILE ON)
SET(CMAKE_INCLUDE_CURRENT_DIR TRUE)

IF(UNIX)
 SET(LINUX_SET TRUE)
 ADD_DEFINITIONS(-D LINUX)
ENDIF(UNIX)


#Dokumentace se vygeneruje prikazem make doc
find_package(Doxygen)
if(DOXYGEN_FOUND)
	add_custom_target(doc ${DOXYGEN_EXECUTABLE} ${CMAKE_CURRENT_SOURCE_DIR}/Doxyfile
	WORKING_DIRECTORY ${CMAKE_CURRENT_SOURCE_DIR}
)
endif(DOXYGEN_FOUND)

add_subdirectory(tmolib/)
add_subdirectory(TMOgui/)
add_subdirectory(TMOCmd/)
add_subdirectory(TMOWard94/)
add_subdirectory(TMOZhao10/)
#add_subdirectory(TMOMM16/)               #Martin Molek
#add_subdirectory(TMOAlsam06/)            #Jiri Zverina
add_subdirectory(TMOAlsam09/)             #Martin Molek
add_subdirectory(TMOAncuti16/)            #Vladimir Vlkovic
#add_subdirectory(TMOCheryl11/)           #Vaclav Chvila
#add_subdirectory(TMOFarbman08/)          #Tomas Hudziec
add_subdirectory(TMOAubry14/)             #Tomas Hudziec
add_subdirectory(TMOKou15/)               #Tomas Hudziec
add_subdirectory(TMOMeylan06/)            
add_subdirectory(TMODrago03/)             #David Chocholaty
add_subdirectory(TMOParis11/)             #David Chocholaty
add_subdirectory(TMOGastal11/)            #David Chocholaty
add_subdirectory(TMOShan10/)              #David Chocholaty
#add_subdirectory(TMOXia18/)              #David Chocholaty
add_subdirectory(TMOYee03/)               #Matus Bicanovsky
#add_subdirectory(TMOYourOperatorNameLinux/)
<<<<<<< HEAD
#add_subdirectory(TMOJin14/)							#
add_subdirectory(TMOLee10/)							#Martin Molek
add_subdirectory(TMOKim09/)							#Petr Pospisil: method 1/Vladimir Vlkovic
add_subdirectory(TMOZheng15/)							#Petr Pospisil: method 2
#add_subdirectory(TMOBae06/)							#Petr Pospisil: method 3 (problem with gui, gui doesnt support TMOString parameter)
add_subdirectory(TMOBiswas05/)							#Tomas Chlubna
#add_subdirectory(TMOCadik08/)							#Martin Cadik/Jan Brida: OpenCL implementation (CPU and GPU versions)
add_subdirectory(TMOXiong17/)							#Filip Brezna: method 1
add_subdirectory(TMOZhongping15/)						#Filip Brezna: method 2
#add_subdirectory(TMOJin17/)							#Filip Brezna: method 3
#add_subdirectory(TMOHu14/)							#Vladimir Vlkovic
#add_subdirectory(TMOTao17/)							#Vladimir Vlkovic not ready
add_subdirectory(TMOSon14/)							#Sedlar Pavel, Tomas Hudziec
add_subdirectory(TMOCLAHE/)							#Sedlar Pavel
#add_subdirectory(TMOKuhn08/)							#Pavel Melcer
add_subdirectory(TMOEisemann04/)						#Roman Jaska
add_subdirectory(TMOTai08/)                                                     #Michal Vlnas
add_subdirectory(TMONguy15/)                                                    #Matej Valek
=======
add_subdirectory(TMOJin14/)               #
add_subdirectory(TMOLee10/)               #Martin Molek
add_subdirectory(TMOKim09/)               #Petr Pospisil: method 1/Vladimir Vlkovic
add_subdirectory(TMOZheng15/)             #Petr Pospisil: method 2
#add_subdirectory(TMOBae06/)              #Petr Pospisil: method 3 (problem with gui, gui doesnt support TMOString parameter)
add_subdirectory(TMOBiswas05/)            #Tomas Chlubna
#add_subdirectory(TMOCadik08/)            #Martin Cadik/Jan Brida: OpenCL implementation (CPU and GPU versions)
add_subdirectory(TMOXiong17/)             #Filip Brezna: method 1
add_subdirectory(TMOZhongping15/)         #Filip Brezna: method 2
#add_subdirectory(TMOJin17/)              #Filip Brezna: method 3
#add_subdirectory(TMOHu14/)               #Vladimir Vlkovic
#add_subdirectory(TMOTao17/)              #Vladimir Vlkovic not ready
#add_subdirectory(TMOSon14/)              #Sedlar Pavel, Tomas Hudziec
add_subdirectory(TMOCLAHE/)               #Sedlar Pavel
#add_subdirectory(TMOKuhn08/)             #Pavel Melcer
add_subdirectory(TMOEisemann04/)          #Roman Jaska
add_subdirectory(TMOTai08/)               #Michal Vlnas
#add_subdirectory(TMONguy15/)             #Matej Valek
add_subdirectory(TMOWu24/)                #Filip Sapak
>>>>>>> d58cbf40


INSTALL(FILES tmolib/libtmo.so DESTINATION lib)
INSTALL(FILES TMOgui/tmogui PERMISSIONS OWNER_READ OWNER_WRITE OWNER_EXECUTE GROUP_READ GROUP_EXECUTE WORLD_READ WORLD_EXECUTE DESTINATION . )
INSTALL(FILES TMOCmd/tmocmd PERMISSIONS OWNER_READ OWNER_WRITE OWNER_EXECUTE GROUP_READ GROUP_EXECUTE WORLD_READ WORLD_EXECUTE DESTINATION . )
INSTALL(FILES TMOCmd/ward94.tml DESTINATION . )<|MERGE_RESOLUTION|>--- conflicted
+++ resolved
@@ -41,27 +41,7 @@
 #add_subdirectory(TMOXia18/)              #David Chocholaty
 add_subdirectory(TMOYee03/)               #Matus Bicanovsky
 #add_subdirectory(TMOYourOperatorNameLinux/)
-<<<<<<< HEAD
-#add_subdirectory(TMOJin14/)							#
-add_subdirectory(TMOLee10/)							#Martin Molek
-add_subdirectory(TMOKim09/)							#Petr Pospisil: method 1/Vladimir Vlkovic
-add_subdirectory(TMOZheng15/)							#Petr Pospisil: method 2
-#add_subdirectory(TMOBae06/)							#Petr Pospisil: method 3 (problem with gui, gui doesnt support TMOString parameter)
-add_subdirectory(TMOBiswas05/)							#Tomas Chlubna
-#add_subdirectory(TMOCadik08/)							#Martin Cadik/Jan Brida: OpenCL implementation (CPU and GPU versions)
-add_subdirectory(TMOXiong17/)							#Filip Brezna: method 1
-add_subdirectory(TMOZhongping15/)						#Filip Brezna: method 2
-#add_subdirectory(TMOJin17/)							#Filip Brezna: method 3
-#add_subdirectory(TMOHu14/)							#Vladimir Vlkovic
-#add_subdirectory(TMOTao17/)							#Vladimir Vlkovic not ready
-add_subdirectory(TMOSon14/)							#Sedlar Pavel, Tomas Hudziec
-add_subdirectory(TMOCLAHE/)							#Sedlar Pavel
-#add_subdirectory(TMOKuhn08/)							#Pavel Melcer
-add_subdirectory(TMOEisemann04/)						#Roman Jaska
-add_subdirectory(TMOTai08/)                                                     #Michal Vlnas
-add_subdirectory(TMONguy15/)                                                    #Matej Valek
-=======
-add_subdirectory(TMOJin14/)               #
+#add_subdirectory(TMOJin14/)               #
 add_subdirectory(TMOLee10/)               #Martin Molek
 add_subdirectory(TMOKim09/)               #Petr Pospisil: method 1/Vladimir Vlkovic
 add_subdirectory(TMOZheng15/)             #Petr Pospisil: method 2
@@ -80,7 +60,6 @@
 add_subdirectory(TMOTai08/)               #Michal Vlnas
 #add_subdirectory(TMONguy15/)             #Matej Valek
 add_subdirectory(TMOWu24/)                #Filip Sapak
->>>>>>> d58cbf40
 
 
 INSTALL(FILES tmolib/libtmo.so DESTINATION lib)

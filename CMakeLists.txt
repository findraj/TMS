CMAKE_MINIMUM_REQUIRED(VERSION 2.4.8)
SET(CMAKE_COLOR_MAKEFILE ON)
SET(CMAKE_VERBOSE_MAKEFILE ON)
SET(CMAKE_INCLUDE_CURRENT_DIR TRUE)

IF(UNIX)
 SET(LINUX_SET TRUE)
 ADD_DEFINITIONS(-D LINUX)
ENDIF(UNIX)

add_subdirectory(tmolib/)
add_subdirectory(TMOgui/)
add_subdirectory(TMOCmd/)
add_subdirectory(TMOWard94/)
add_subdirectory(TMOZhao10/)
add_subdirectory(TMOMM16/)
add_subdirectory(TMOAlsam09/)							#Martin Molek
add_subdirectory(TMOAncuti16/)							#Vladimir Vlkovic
#add_subdirectory(TMOYourOperatorNameLinux/)
#add_subdirectory(TMOJin14/)
<<<<<<< HEAD
add_subdirectory(TMOLee10/)
add_subdirectory(TMOKim09/)							# method 1
#add_subdirectory(TMOZheng15/)							# method 2
#add_subdirectory(TMOBae06/)							# method 3 (problem with gui, gui doesnt support TMOString parametr)
add_subdirectory(TMOBiswas05/)
add_subdirectory(TMOCadik08/)
add_subdirectory(TMOXiong17/)
add_subdirectory(TMOZhongping15/)
=======
add_subdirectory(TMOLee10/)							#Martin Molek
add_subdirectory(TMOKim09/)							#Petr Pospisil: method 1
add_subdirectory(TMOZheng15/)							#Petr Pospisil: method 2
#add_subdirectory(TMOBae06/)							#Petr Pospisil: method 3 (problem with gui, gui doesnt support TMOString parameter)
add_subdirectory(TMOBiswas05/)							#Tomas Chlubna
add_subdirectory(TMOCadik08/)							#Martin Cadik/Jan Brida: OpenCL implementation (CPU and GPU versions)
add_subdirectory(TMOXiong17/)							#Filip Brezna: method 1 
add_subdirectory(TMOZhongping15/)						#Filip Brezna: method 2
add_subdirectory(TMOHu14/)							#Vladimir Vlkovic
#add_subdirectory(TMOTao17/)							#Vladimir Vlkovic not ready
#add_subdirectory(TMOSon14/)							#Sedlar Pavel -- todo detailMaximalization, comment
>>>>>>> d6656b95

INSTALL(FILES tmolib/libtmo.so DESTINATION lib)
INSTALL(FILES TMOgui/tmogui PERMISSIONS OWNER_READ OWNER_WRITE OWNER_EXECUTE GROUP_READ GROUP_EXECUTE WORLD_READ WORLD_EXECUTE DESTINATION . )
INSTALL(FILES TMOCmd/tmocmd PERMISSIONS OWNER_READ OWNER_WRITE OWNER_EXECUTE GROUP_READ GROUP_EXECUTE WORLD_READ WORLD_EXECUTE DESTINATION . )
INSTALL(FILES TMOCmd/ward94.tml DESTINATION . )<|MERGE_RESOLUTION|>--- conflicted
+++ resolved
@@ -18,16 +18,6 @@
 add_subdirectory(TMOAncuti16/)							#Vladimir Vlkovic
 #add_subdirectory(TMOYourOperatorNameLinux/)
 #add_subdirectory(TMOJin14/)
-<<<<<<< HEAD
-add_subdirectory(TMOLee10/)
-add_subdirectory(TMOKim09/)							# method 1
-#add_subdirectory(TMOZheng15/)							# method 2
-#add_subdirectory(TMOBae06/)							# method 3 (problem with gui, gui doesnt support TMOString parametr)
-add_subdirectory(TMOBiswas05/)
-add_subdirectory(TMOCadik08/)
-add_subdirectory(TMOXiong17/)
-add_subdirectory(TMOZhongping15/)
-=======
 add_subdirectory(TMOLee10/)							#Martin Molek
 add_subdirectory(TMOKim09/)							#Petr Pospisil: method 1
 add_subdirectory(TMOZheng15/)							#Petr Pospisil: method 2
@@ -39,7 +29,6 @@
 add_subdirectory(TMOHu14/)							#Vladimir Vlkovic
 #add_subdirectory(TMOTao17/)							#Vladimir Vlkovic not ready
 #add_subdirectory(TMOSon14/)							#Sedlar Pavel -- todo detailMaximalization, comment
->>>>>>> d6656b95
 
 INSTALL(FILES tmolib/libtmo.so DESTINATION lib)
 INSTALL(FILES TMOgui/tmogui PERMISSIONS OWNER_READ OWNER_WRITE OWNER_EXECUTE GROUP_READ GROUP_EXECUTE WORLD_READ WORLD_EXECUTE DESTINATION . )

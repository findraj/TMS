--- conflicted
+++ resolved
@@ -1,4 +1,4 @@
-CMAKE_MINIMUM_REQUIRED(VERSION 2.4.8)
+MAKE_MINIMUM_REQUIRED(VERSION 2.4.8)
 SET(CMAKE_COLOR_MAKEFILE ON)
 SET(CMAKE_VERBOSE_MAKEFILE ON)
 SET(CMAKE_INCLUDE_CURRENT_DIR TRUE)
@@ -24,13 +24,7 @@
 #add_subdirectory(TMOBae06/)							#Petr Pospisil: method 3 (problem with gui, gui doesnt support TMOString parameter)
 add_subdirectory(TMOBiswas05/)							#Tomas Chlubna
 add_subdirectory(TMOCadik08/)							#Martin Cadik/Jan Brida: OpenCL implementation (CPU and GPU versions)
-<<<<<<< HEAD
-#add_subdirectory(TMOXiong17/)							#Filip Brezna: not yet ready 
-add_subdirectory(TMOHu14/)							#Vladimir Vlkovic
-#add_subdirectory(TMOTao17/)							#Vladimir Vlkovic not ready
-=======
 add_subdirectory(TMOXiong17/)							#Filip Brezna: method 1  
->>>>>>> f644c1e0
 
 INSTALL(FILES tmolib/libtmo.so DESTINATION lib)
 INSTALL(FILES TMOgui/tmogui PERMISSIONS OWNER_READ OWNER_WRITE OWNER_EXECUTE GROUP_READ GROUP_EXECUTE WORLD_READ WORLD_EXECUTE DESTINATION . )

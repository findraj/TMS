--- conflicted
+++ resolved
@@ -14,14 +14,6 @@
 add_subdirectory(TMOWard94/)
 add_subdirectory(TMOZhao10/)
 add_subdirectory(TMOMM16/)
-<<<<<<< HEAD
-add_subdirectory(TMOSong10/)
-#add_subdirectory(TMOYourOperatorNameLinux/)
-add_subdirectory(TMOJin14/)
-add_subdirectory(TMOKim09/)							# method 1
-add_subdirectory(TMOZheng15/)							# method 2
-add_subdirectory(TMOBae06/)							# method 3 (problem with gui, gui doesnt support TMOString parametr)
-=======
 add_subdirectory(TMOAlsam09/)
 #add_subdirectory(TMOYourOperatorNameLinux/)
 #add_subdirectory(TMOJin14/)
@@ -29,8 +21,6 @@
 add_subdirectory(TMOKim09/)							# method 1
 #add_subdirectory(TMOZheng15/)							# method 2
 #add_subdirectory(TMOBae06/)							# method 3 (problem with gui, gui doesnt support TMOString parametr)
->>>>>>> 9fc732f0
-
 
 INSTALL(FILES tmolib/libtmo.so DESTINATION lib)
 INSTALL(FILES TMOgui/tmogui PERMISSIONS OWNER_READ OWNER_WRITE OWNER_EXECUTE GROUP_READ GROUP_EXECUTE WORLD_READ WORLD_EXECUTE DESTINATION . )
